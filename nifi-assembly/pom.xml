--- conflicted
+++ resolved
@@ -319,8 +319,6 @@
         </dependency>
         <dependency>
             <groupId>org.apache.nifi</groupId>
-<<<<<<< HEAD
-=======
             <artifactId>nifi-hive-nar</artifactId>
             <type>nar</type>
         </dependency>
@@ -341,7 +339,6 @@
         </dependency>
         <dependency>
             <groupId>org.apache.nifi</groupId>
->>>>>>> c9d94853
             <artifactId>nifi-slack-nar</artifactId>
             <type>nar</type>
         </dependency>
@@ -349,7 +346,7 @@
 
     <properties>
         <!--Wrapper Properties -->
-        <nifi.jvm.heap.mb>1024</nifi.jvm.heap.mb>
+        <nifi.jvm.heap.mb>512</nifi.jvm.heap.mb>
         <nifi.jvm.permgen.mb>128</nifi.jvm.permgen.mb>
         <nifi.run.as />
         <!-- nifi.properties: core properties -->
@@ -391,7 +388,7 @@
         <nifi.content.repository.directory.default>./content_repository</nifi.content.repository.directory.default>
         <nifi.content.repository.archive.max.retention.period>12 hours</nifi.content.repository.archive.max.retention.period>
         <nifi.content.repository.archive.max.usage.percentage>50%</nifi.content.repository.archive.max.usage.percentage>
-        <nifi.content.repository.archive.enabled>false</nifi.content.repository.archive.enabled>
+        <nifi.content.repository.archive.enabled>true</nifi.content.repository.archive.enabled>
         <nifi.content.repository.always.sync>false</nifi.content.repository.always.sync>
         <nifi.content.viewer.url>/nifi-content-viewer/</nifi.content.viewer.url>
 
@@ -409,7 +406,7 @@
         <nifi.remote.input.socket.port>9990</nifi.remote.input.socket.port>
 
         <!-- persistent provenance repository properties -->
-        <nifi.provenance.repository.implementation>org.apache.nifi.provenance.VolatileProvenanceRepository</nifi.provenance.repository.implementation>
+        <nifi.provenance.repository.implementation>org.apache.nifi.provenance.PersistentProvenanceRepository</nifi.provenance.repository.implementation>
         <nifi.provenance.repository.directory.default>./provenance_repository</nifi.provenance.repository.directory.default>
         <nifi.provenance.repository.max.storage.time>24 hours</nifi.provenance.repository.max.storage.time>
         <nifi.provenance.repository.max.storage.size>1 GB</nifi.provenance.repository.max.storage.size>
