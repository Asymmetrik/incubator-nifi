<?xml version="1.0" encoding="UTF-8"?>
<!--
  Licensed to the Apache Software Foundation (ASF) under one or more
  contributor license agreements. See the NOTICE file distributed with
  this work for additional information regarding copyright ownership.
  The ASF licenses this file to You under the Apache License, Version 2.0
  (the "License"); you may not use this file except in compliance with
  the License. You may obtain a copy of the License at
  http://www.apache.org/licenses/LICENSE-2.0
  Unless required by applicable law or agreed to in writing, software
  distributed under the License is distributed on an "AS IS" BASIS,
  WITHOUT WARRANTIES OR CONDITIONS OF ANY KIND, either express or implied.
  See the License for the specific language governing permissions and
  limitations under the License.
-->
<project xmlns="http://maven.apache.org/POM/4.0.0" xmlns:xsi="http://www.w3.org/2001/XMLSchema-instance" xsi:schemaLocation="http://maven.apache.org/POM/4.0.0 http://maven.apache.org/maven-v4_0_0.xsd">
    <modelVersion>4.0.0</modelVersion>
    <parent>
        <groupId>org.apache.nifi</groupId>
        <artifactId>nifi-external</artifactId>
<<<<<<< HEAD
        <version>0.5.1</version>
=======
        <version>0.6.1</version>
>>>>>>> d51b24e1
    </parent>
    <groupId>org.apache.nifi</groupId>
    <artifactId>nifi-spark-receiver</artifactId>

    <dependencies>
        <dependency>
            <groupId>org.apache.spark</groupId>
            <artifactId>spark-streaming_2.10</artifactId>
        </dependency>
        <dependency>
            <groupId>org.apache.nifi</groupId>
            <artifactId>nifi-site-to-site-client</artifactId>
        </dependency>
        <dependency>
            <groupId>com.sun.jersey</groupId>
            <artifactId>jersey-server</artifactId>
            <version>1.2</version>
        </dependency>
        <dependency>
            <groupId>com.fasterxml.jackson.core</groupId>
            <artifactId>jackson-databind</artifactId>
            <version>2.4.4</version>
        </dependency>
    </dependencies>
</project><|MERGE_RESOLUTION|>--- conflicted
+++ resolved
@@ -18,11 +18,7 @@
     <parent>
         <groupId>org.apache.nifi</groupId>
         <artifactId>nifi-external</artifactId>
-<<<<<<< HEAD
-        <version>0.5.1</version>
-=======
         <version>0.6.1</version>
->>>>>>> d51b24e1
     </parent>
     <groupId>org.apache.nifi</groupId>
     <artifactId>nifi-spark-receiver</artifactId>
