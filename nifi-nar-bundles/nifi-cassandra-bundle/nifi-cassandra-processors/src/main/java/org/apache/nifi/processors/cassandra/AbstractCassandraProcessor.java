--- conflicted
+++ resolved
@@ -59,38 +59,6 @@
 
     public static final int DEFAULT_CASSANDRA_PORT = 9042;
 
-<<<<<<< HEAD
-    private static final Validator HOSTNAME_PORT_VALIDATOR = new Validator() {
-        @Override
-        public ValidationResult validate(final String subject, final String input, final ValidationContext context) {
-            if (context.isExpressionLanguageSupported(subject) && context.isExpressionLanguagePresent(input)) {
-                return new ValidationResult.Builder().valid(true).explanation("Contains Expression Language").build();
-            } else {
-                final List<String> esList = Arrays.asList(input.split(","));
-                for (String hostnamePort : esList) {
-                    String[] addresses = hostnamePort.split(":");
-                    // Protect against invalid input like http://127.0.0.1:9042 (URL scheme should not be there)
-                    if (addresses.length != 2) {
-                        return new ValidationResult.Builder().subject(subject).input(input).explanation(
-                                "Each entry must be in hostname:port form (no scheme such as http://, and port must be specified)")
-                                .valid(false).build();
-                    }
-                    // Validate the port
-                    String port = addresses[1].trim();
-                    ValidationResult portValidatorResult = StandardValidators.PORT_VALIDATOR.validate(subject, port, context);
-                    if (!portValidatorResult.isValid()) {
-                        return portValidatorResult;
-                    }
-
-                }
-            }
-            return new ValidationResult.Builder().subject(subject).input(input).explanation(
-                    "Valid cluster definition").valid(true).build();
-        }
-    };
-
-=======
->>>>>>> 3a605af8
     // Common descriptors
     public static final PropertyDescriptor CONTACT_POINTS = new PropertyDescriptor.Builder()
             .name("Cassandra Contact Points")
@@ -98,13 +66,8 @@
                     + "comma-separated and in hostname:port format. Example node1:port,node2:port,...."
                     + " The default client port for Cassandra is 9042, but the port(s) must be explicitly specified.")
             .required(true)
-<<<<<<< HEAD
             .expressionLanguageSupported(true)
-            .addValidator(HOSTNAME_PORT_VALIDATOR)
-=======
-            .expressionLanguageSupported(false)
             .addValidator(StandardValidators.HOSTNAME_PORT_LIST_VALIDATOR)
->>>>>>> 3a605af8
             .build();
 
     public static final PropertyDescriptor KEYSPACE = new PropertyDescriptor.Builder()
