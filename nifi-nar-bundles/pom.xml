<?xml version="1.0" encoding="UTF-8"?>
<!--
  Licensed to the Apache Software Foundation (ASF) under one or more
  contributor license agreements. See the NOTICE file distributed with
  this work for additional information regarding copyright ownership.
  The ASF licenses this file to You under the Apache License, Version 2.0
  (the "License"); you may not use this file except in compliance with
  the License. You may obtain a copy of the License at
  http://www.apache.org/licenses/LICENSE-2.0
  Unless required by applicable law or agreed to in writing, software
  distributed under the License is distributed on an "AS IS" BASIS,
  WITHOUT WARRANTIES OR CONDITIONS OF ANY KIND, either express or implied.
  See the License for the specific language governing permissions and
  limitations under the License.
--><project xmlns="http://maven.apache.org/POM/4.0.0" xmlns:xsi="http://www.w3.org/2001/XMLSchema-instance" xsi:schemaLocation="http://maven.apache.org/POM/4.0.0 http://maven.apache.org/maven-v4_0_0.xsd">
    <modelVersion>4.0.0</modelVersion>

    <parent>
        <groupId>org.apache.nifi</groupId>
        <artifactId>nifi</artifactId>
        <version>0.7.0</version>
    </parent>
    <groupId>org.apache.nifi</groupId>
    <artifactId>nifi-nar-bundles</artifactId>
    <packaging>pom</packaging>
    <modules>
        <module>nifi-framework-bundle</module>
        <module>nifi-hadoop-bundle</module>
        <module>nifi-hadoop-libraries-bundle</module>
        <module>nifi-jetty-bundle</module>
        <module>nifi-provenance-repository-bundle</module>
        <module>nifi-standard-bundle</module>
        <module>nifi-standard-services</module>
        <module>nifi-update-attribute-bundle</module>
        <module>nifi-kafka-bundle</module>
        <module>nifi-kite-bundle</module>
        <module>nifi-solr-bundle</module>
        <module>nifi-aws-bundle</module>
        <module>nifi-social-media-bundle</module>
        <module>nifi-geo-bundle</module>
        <module>nifi-hl7-bundle</module>
        <module>nifi-language-translation-bundle</module>
        <module>nifi-mongodb-bundle</module>
        <module>nifi-flume-bundle</module>
        <module>nifi-hbase-bundle</module>
        <module>nifi-ambari-bundle</module>
        <module>nifi-media-bundle</module>
        <module>nifi-avro-bundle</module>
        <module>nifi-couchbase-bundle</module>
        <module>nifi-azure-bundle</module>
        <module>nifi-ldap-iaa-providers-bundle</module>
        <module>nifi-kerberos-iaa-providers-bundle</module>
        <module>nifi-riemann-bundle</module>
        <module>nifi-html-bundle</module>
        <module>nifi-scripting-bundle</module>
        <module>nifi-elasticsearch-bundle</module>
        <module>nifi-amqp-bundle</module>
	    <module>nifi-splunk-bundle</module>
        <module>nifi-jms-bundle</module>
        <module>nifi-lumberjack-bundle</module>
        <module>nifi-cassandra-bundle</module>
        <module>nifi-spring-bundle</module>
<<<<<<< HEAD
        <module>nifi-slack-bundle</module>
=======
        <module>nifi-hive-bundle</module>
	    <module>nifi-site-to-site-reporting-bundle</module>
        <module>nifi-mqtt-bundle</module>
        <module>nifi-slack-bundle</module>
        <module>nifi-snmp-bundle</module>
>>>>>>> c9d94853
    </modules>

    <dependencyManagement>
        <dependencies>
            <dependency>
                <groupId>org.apache.nifi</groupId>
                <artifactId>nifi-distributed-cache-client-service</artifactId>
                <version>0.7.0</version>
            </dependency>
            <dependency>
                <groupId>org.apache.nifi</groupId>
                <artifactId>nifi-distributed-cache-client-service-api</artifactId>
                <version>0.7.0</version>
                <scope>provided</scope>
            </dependency>
            <dependency>
                <groupId>org.apache.nifi</groupId>
                <artifactId>nifi-ssl-context-service-api</artifactId>
                <version>0.7.0</version>
                <scope>provided</scope>
            </dependency>
            <dependency>
                <groupId>org.apache.nifi</groupId>
                <artifactId>nifi-load-distribution-service-api</artifactId>
                <version>0.7.0</version>
                <scope>provided</scope>
            </dependency>
             <dependency>
                <groupId>org.apache.nifi</groupId>
                <artifactId>nifi-http-context-map-api</artifactId>
                <version>0.7.0</version>
                <scope>provided</scope>
            </dependency>
            <dependency>
                <groupId>org.apache.nifi</groupId>
                <artifactId>nifi-distributed-cache-protocol</artifactId>
                <version>0.7.0</version>
            </dependency>
            <dependency>
                <groupId>org.apache.nifi</groupId>
                <artifactId>nifi-distributed-cache-server</artifactId>
                <version>0.7.0</version>
            </dependency>
            <dependency>
                <groupId>org.apache.nifi</groupId>
                <artifactId>nifi-ssl-context-service</artifactId>
                <version>0.7.0</version>
            </dependency>
            <dependency>
                <groupId>org.apache.nifi</groupId>
                <artifactId>nifi-http-context-map</artifactId>
                <version>0.7.0</version>
            </dependency>
            <dependency>
                <groupId>org.apache.nifi</groupId>
                <artifactId>nifi-volatile-provenance-repository</artifactId>
                <version>0.7.0</version>
                <scope>test</scope>
            </dependency>
            <!-- The following dependencies are marked provided because they must be provided by the container.  Nars can assume they are there-->
            <dependency>
                <groupId>org.apache.nifi</groupId>
                <artifactId>nifi-api</artifactId>
                <version>0.7.0</version>
                <scope>provided</scope>
            </dependency>
            <dependency>
                <groupId>org.apache.nifi</groupId>
                <artifactId>nifi-runtime</artifactId>
                <version>0.7.0</version>
                <scope>provided</scope>
            </dependency>
            <dependency>
                <groupId>org.apache.nifi</groupId>
                <artifactId>nifi-nar-utils</artifactId>
                <version>0.7.0</version>
                <scope>provided</scope>
            </dependency>
            <dependency>
                <groupId>org.apache.nifi</groupId>
                <artifactId>nifi-properties</artifactId>
                <version>0.7.0</version>
                <scope>provided</scope>
            </dependency>
        </dependencies>
    </dependencyManagement>
</project><|MERGE_RESOLUTION|>--- conflicted
+++ resolved
@@ -60,15 +60,11 @@
         <module>nifi-lumberjack-bundle</module>
         <module>nifi-cassandra-bundle</module>
         <module>nifi-spring-bundle</module>
-<<<<<<< HEAD
-        <module>nifi-slack-bundle</module>
-=======
         <module>nifi-hive-bundle</module>
 	    <module>nifi-site-to-site-reporting-bundle</module>
         <module>nifi-mqtt-bundle</module>
         <module>nifi-slack-bundle</module>
         <module>nifi-snmp-bundle</module>
->>>>>>> c9d94853
     </modules>
 
     <dependencyManagement>
