<project xmlns="http://maven.apache.org/POM/4.0.0" xmlns:xsi="http://www.w3.org/2001/XMLSchema-instance" xsi:schemaLocation="http://maven.apache.org/POM/4.0.0 http://maven.apache.org/xsd/maven-4.0.0.xsd">
    <!--
      Licensed to the Apache Software Foundation (ASF) under one or more
      contributor license agreements.  See the NOTICE file distributed with
      this work for additional information regarding copyright ownership.
      The ASF licenses this file to You under the Apache License, Version 2.0
      (the "License"); you may not use this file except in compliance with
      the License.  You may obtain a copy of the License at
          http://www.apache.org/licenses/LICENSE-2.0
      Unless required by applicable law or agreed to in writing, software
      distributed under the License is distributed on an "AS IS" BASIS,
      WITHOUT WARRANTIES OR CONDITIONS OF ANY KIND, either express or implied.
      See the License for the specific language governing permissions and
      limitations under the License.
    -->
    <modelVersion>4.0.0</modelVersion>
    <parent>
        <groupId>org.apache.nifi</groupId>
        <artifactId>nifi-nar-bundles</artifactId>
<<<<<<< HEAD
        <version>0.5.1</version>
=======
        <version>0.6.1</version>
>>>>>>> d51b24e1
    </parent>
    <groupId>org.apache.nifi</groupId>
    <artifactId>nifi-hadoop-libraries-bundle</artifactId>
    <packaging>pom</packaging>
    <description>A bundle which provides the Hadoop libraries</description>
    <modules>
        <module>nifi-hadoop-libraries-nar</module>
    </modules>

    <dependencyManagement>
        <dependencies>
            <!-- the top-level pom forces 18.0, but Hadoop 2.6 expects 12.0.1 -->
            <dependency>
                <groupId>com.google.guava</groupId>
                <artifactId>guava</artifactId>
                <version>${hadoop.guava.version}</version>
            </dependency>
            <!-- the top-level pom forces 4.4.1, but Hadoop 2.6 normally brings in 4.2.5 -->
            <dependency>
                <groupId>org.apache.httpcomponents</groupId>
                <artifactId>httpclient</artifactId>
                <version>${hadoop.http.client.version}</version>
            </dependency>
            <dependency>
                <groupId>org.apache.httpcomponents</groupId>
                <artifactId>httpcore</artifactId>
                <version>${hadoop.http.client.version}</version>
            </dependency>
        </dependencies>
    </dependencyManagement>
</project><|MERGE_RESOLUTION|>--- conflicted
+++ resolved
@@ -17,11 +17,7 @@
     <parent>
         <groupId>org.apache.nifi</groupId>
         <artifactId>nifi-nar-bundles</artifactId>
-<<<<<<< HEAD
-        <version>0.5.1</version>
-=======
         <version>0.6.1</version>
->>>>>>> d51b24e1
     </parent>
     <groupId>org.apache.nifi</groupId>
     <artifactId>nifi-hadoop-libraries-bundle</artifactId>
