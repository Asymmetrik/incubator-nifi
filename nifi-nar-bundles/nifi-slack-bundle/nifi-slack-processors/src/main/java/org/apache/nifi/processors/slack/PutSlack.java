--- conflicted
+++ resolved
@@ -40,11 +40,8 @@
 import javax.json.JsonReader;
 import javax.json.JsonWriter;
 import javax.json.stream.JsonParsingException;
-<<<<<<< HEAD
-=======
 
 import java.io.DataOutputStream;
->>>>>>> 1811ba56
 import java.io.IOException;
 import java.io.StringReader;
 import java.io.StringWriter;
@@ -65,11 +62,7 @@
 @InputRequirement(InputRequirement.Requirement.INPUT_REQUIRED)
 @DynamicProperty(name = "A JSON object to add to Slack's \"attachments\" JSON payload.", value = "JSON-formatted string to add to Slack's payload JSON appended to the \"attachments\" JSON array.",
         supportsExpressionLanguage = true,
-<<<<<<< HEAD
-        description = "Converts the contents of each value specified by the Dynamic Property's value to JSON and appends it to the payload being send to Slack.")
-=======
         description = "Converts the contents of each value specified by the Dynamic Property's value to JSON and appends it to the payload being sent to Slack.")
->>>>>>> 1811ba56
 public class PutSlack extends AbstractProcessor {
 
     public static final PropertyDescriptor WEBHOOK_URL = new PropertyDescriptor
@@ -279,15 +272,11 @@
                 session.transfer(flowFile, REL_FAILURE);
                 context.yield();
             }
-<<<<<<< HEAD
-        } catch (IOException | JsonParsingException e) {
-=======
         } catch (JsonParsingException e) {
             getLogger().error("Failed to parse JSON", e);
             flowFile = session.penalize(flowFile);
             session.transfer(flowFile, REL_FAILURE);
         } catch (IOException e) {
->>>>>>> 1811ba56
             getLogger().error("Failed to open connection", e);
             flowFile = session.penalize(flowFile);
             session.transfer(flowFile, REL_FAILURE);
