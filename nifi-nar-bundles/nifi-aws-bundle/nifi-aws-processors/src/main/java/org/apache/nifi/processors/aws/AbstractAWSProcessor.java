/*
 * Licensed to the Apache Software Foundation (ASF) under one or more
 * contributor license agreements.  See the NOTICE file distributed with
 * this work for additional information regarding copyright ownership.
 * The ASF licenses this file to You under the Apache License, Version 2.0
 * (the "License"); you may not use this file except in compliance with
 * the License.  You may obtain a copy of the License at
 *
 *     http://www.apache.org/licenses/LICENSE-2.0
 *
 * Unless required by applicable law or agreed to in writing, software
 * distributed under the License is distributed on an "AS IS" BASIS,
 * WITHOUT WARRANTIES OR CONDITIONS OF ANY KIND, either express or implied.
 * See the License for the specific language governing permissions and
 * limitations under the License.
 */
package org.apache.nifi.processors.aws;

import com.amazonaws.AmazonWebServiceClient;
import com.amazonaws.ClientConfiguration;
import com.amazonaws.Protocol;
import com.amazonaws.auth.AWSCredentials;
import com.amazonaws.auth.AnonymousAWSCredentials;
import com.amazonaws.auth.BasicAWSCredentials;
import com.amazonaws.auth.PropertiesCredentials;
import com.amazonaws.http.conn.ssl.SdkTLSSocketFactory;
import com.amazonaws.regions.Region;
import com.amazonaws.regions.Regions;
import java.io.File;
import java.io.IOException;
import java.util.ArrayList;
import java.util.Arrays;
import java.util.Collection;
import java.util.Collections;
import java.util.HashSet;
import java.util.List;
import java.util.Set;
import java.util.concurrent.TimeUnit;
import javax.net.ssl.SSLContext;
import org.apache.commons.lang3.StringUtils;
import org.apache.http.conn.ssl.DefaultHostnameVerifier;
import org.apache.nifi.annotation.lifecycle.OnScheduled;
import org.apache.nifi.annotation.lifecycle.OnShutdown;
import org.apache.nifi.components.AllowableValue;
import org.apache.nifi.components.PropertyDescriptor;
import org.apache.nifi.components.ValidationContext;
import org.apache.nifi.components.ValidationResult;
import org.apache.nifi.processor.AbstractProcessor;
import org.apache.nifi.processor.ProcessContext;
import org.apache.nifi.processor.Relationship;
import org.apache.nifi.processor.exception.ProcessException;
import org.apache.nifi.processor.util.StandardValidators;
import org.apache.nifi.processors.aws.credentials.provider.factory.CredentialPropertyDescriptors;
import org.apache.nifi.ssl.SSLContextService;

/**
 * Abstract base class for aws processors.  This class uses aws credentials for creating aws clients
 *
 * @deprecated use {@link AbstractAWSCredentialsProviderProcessor} instead which uses credentials providers or creating aws clients
 * @see AbstractAWSCredentialsProviderProcessor
 *
 */
@Deprecated
public abstract class AbstractAWSProcessor<ClientType extends AmazonWebServiceClient> extends AbstractProcessor {

    public static final Relationship REL_SUCCESS = new Relationship.Builder().name("success")
            .description("FlowFiles are routed to success relationship").build();
    public static final Relationship REL_FAILURE = new Relationship.Builder().name("failure")
            .description("FlowFiles are routed to failure relationship").build();

    public static final Set<Relationship> relationships = Collections.unmodifiableSet(
            new HashSet<>(Arrays.asList(REL_SUCCESS, REL_FAILURE)));

    public static final PropertyDescriptor CREDENTIALS_FILE = CredentialPropertyDescriptors.CREDENTIALS_FILE;
    public static final PropertyDescriptor ACCESS_KEY = CredentialPropertyDescriptors.ACCESS_KEY;
    public static final PropertyDescriptor SECRET_KEY = CredentialPropertyDescriptors.SECRET_KEY;

    public static final PropertyDescriptor PROXY_HOST = new PropertyDescriptor.Builder()
            .name("Proxy Host")
            .description("Proxy host name or IP")
            .expressionLanguageSupported(true)
            .required(false)
            .addValidator(StandardValidators.NON_EMPTY_VALIDATOR)
            .build();

    public static final PropertyDescriptor PROXY_HOST_PORT = new PropertyDescriptor.Builder()
            .name("Proxy Host Port")
            .description("Proxy host port")
            .expressionLanguageSupported(true)
            .required(false)
            .addValidator(StandardValidators.PORT_VALIDATOR)
            .build();

    public static final PropertyDescriptor REGION = new PropertyDescriptor.Builder()
            .name("Region")
            .required(true)
            .allowableValues(getAvailableRegions())
            .defaultValue(createAllowableValue(Regions.DEFAULT_REGION).getValue())
            .build();

    public static final PropertyDescriptor TIMEOUT = new PropertyDescriptor.Builder()
            .name("Communications Timeout")
            .required(true)
            .addValidator(StandardValidators.TIME_PERIOD_VALIDATOR)
            .defaultValue("30 secs")
            .build();

    public static final PropertyDescriptor SSL_CONTEXT_SERVICE = new PropertyDescriptor.Builder()
            .name("SSL Context Service")
            .description("Specifies an optional SSL Context Service that, if provided, will be used to create connections")
            .required(false)
            .identifiesControllerService(SSLContextService.class)
            .build();

    public static final PropertyDescriptor ENDPOINT_OVERRIDE = new PropertyDescriptor.Builder()
            .name("Endpoint Override URL")
            .description("Endpoint URL to use instead of the AWS default including scheme, host, port, and path. " +
                    "The AWS libraries select an endpoint URL based on the AWS region, but this property overrides " +
                    "the selected endpoint URL, allowing use with other S3-compatible endpoints.")
            .expressionLanguageSupported(true)
            .required(false)
            .addValidator(StandardValidators.URL_VALIDATOR)
            .build();

    protected volatile ClientType client;
    protected volatile Region region;

    // If protocol is changed to be a property, ensure other uses are also changed
    protected static final Protocol DEFAULT_PROTOCOL = Protocol.HTTPS;
    protected static final String DEFAULT_USER_AGENT = "NiFi";

    private static AllowableValue createAllowableValue(final Regions regions) {
        return new AllowableValue(regions.getName(), regions.getName(), regions.getName());
    }

    private static AllowableValue[] getAvailableRegions() {
        final List<AllowableValue> values = new ArrayList<>();
        for (final Regions regions : Regions.values()) {
            values.add(createAllowableValue(regions));
        }

        return values.toArray(new AllowableValue[values.size()]);
    }

    @Override
    public Set<Relationship> getRelationships() {
        return relationships;
    }

    @Override
    protected Collection<ValidationResult> customValidate(final ValidationContext validationContext) {
        final List<ValidationResult> problems = new ArrayList<>(super.customValidate(validationContext));

        final boolean accessKeySet = validationContext.getProperty(ACCESS_KEY).isSet();
        final boolean secretKeySet = validationContext.getProperty(SECRET_KEY).isSet();
        if ((accessKeySet && !secretKeySet) || (secretKeySet && !accessKeySet)) {
            problems.add(new ValidationResult.Builder().input("Access Key").valid(false).explanation("If setting Secret Key or Access Key, must set both").build());
        }

        final boolean credentialsFileSet = validationContext.getProperty(CREDENTIALS_FILE).isSet();
        if ((secretKeySet || accessKeySet) && credentialsFileSet) {
            problems.add(new ValidationResult.Builder().input("Access Key").valid(false).explanation("Cannot set both Credentials File and Secret Key/Access Key").build());
        }

        final boolean proxyHostSet = validationContext.getProperty(PROXY_HOST).isSet();
        final boolean proxyHostPortSet = validationContext.getProperty(PROXY_HOST_PORT).isSet();
        if ( ((!proxyHostSet) && proxyHostPortSet) || (proxyHostSet && (!proxyHostPortSet)) ) {
            problems.add(new ValidationResult.Builder().input("Proxy Host Port").valid(false).explanation("Both proxy host and port must be set").build());
        }

        return problems;
    }

    protected ClientConfiguration createConfiguration(final ProcessContext context) {
        final ClientConfiguration config = new ClientConfiguration();
        config.setMaxConnections(context.getMaxConcurrentTasks());
        config.setMaxErrorRetry(0);
        config.setUserAgent(DEFAULT_USER_AGENT);
        // If this is changed to be a property, ensure other uses are also changed
        config.setProtocol(DEFAULT_PROTOCOL);
        final int commsTimeout = context.getProperty(TIMEOUT).asTimePeriod(TimeUnit.MILLISECONDS).intValue();
        config.setConnectionTimeout(commsTimeout);
        config.setSocketTimeout(commsTimeout);

        final SSLContextService sslContextService = context.getProperty(SSL_CONTEXT_SERVICE).asControllerService(SSLContextService.class);
        if (sslContextService != null) {
            final SSLContext sslContext = sslContextService.createSSLContext(SSLContextService.ClientAuth.NONE);
            // NIFI-3788: Changed hostnameVerifier from null to DHV (BrowserCompatibleHostnameVerifier is deprecated)
            SdkTLSSocketFactory sdkTLSSocketFactory = new SdkTLSSocketFactory(sslContext, new DefaultHostnameVerifier());
            config.getApacheHttpClientConfig().setSslSocketFactory(sdkTLSSocketFactory);
        }

        if (context.getProperty(PROXY_HOST).isSet()) {
            String proxyHost = context.getProperty(PROXY_HOST).getValue();
            config.setProxyHost(proxyHost);
            Integer proxyPort = context.getProperty(PROXY_HOST_PORT).asInteger();
            config.setProxyPort(proxyPort);
        }

        return config;
    }

    @OnScheduled
    public void onScheduled(final ProcessContext context) {
        final ClientType awsClient = createClient(context, getCredentials(context), createConfiguration(context));
        this.client = awsClient;
        initializeRegionAndEndpoint(context);
    }

    protected void initializeRegionAndEndpoint(ProcessContext context) {
        // if the processor supports REGION, get the configured region.
        if (getSupportedPropertyDescriptors().contains(REGION)) {
            final String region = context.getProperty(REGION).getValue();
            if (region != null) {
                this.region = Region.getRegion(Regions.fromName(region));
                client.setRegion(this.region);
            } else {
                this.region = null;
            }
        }

        // if the endpoint override has been configured, set the endpoint.
        // (per Amazon docs this should only be configured at client creation)
<<<<<<< HEAD
        final String urlstr = StringUtils.trimToEmpty(context.getProperty(ENDPOINT_OVERRIDE).evaluateAttributeExpressions().getValue());
        if (!urlstr.isEmpty()) {
            this.client.setEndpoint(urlstr);
=======
        if (getSupportedPropertyDescriptors().contains(ENDPOINT_OVERRIDE)) {
            final String urlstr = StringUtils.trimToEmpty(context.getProperty(ENDPOINT_OVERRIDE).evaluateAttributeExpressions().getValue());
            if (!urlstr.isEmpty()) {
                this.client.setEndpoint(urlstr);
            }
>>>>>>> 0f693e94
        }
    }

    /**
     * Create client from the arguments
     * @param context process context
     * @param credentials static aws credentials
     * @param config aws client configuration
     * @return ClientType aws client
     *
     * @deprecated use {@link AbstractAWSCredentialsProviderProcessor#createClient(ProcessContext, AWSCredentialsProvider, ClientConfiguration)}
     */
    @Deprecated
    protected abstract ClientType createClient(final ProcessContext context, final AWSCredentials credentials, final ClientConfiguration config);

    protected ClientType getClient() {
        return client;
    }

    protected Region getRegion() {
        return region;
    }

    protected AWSCredentials getCredentials(final ProcessContext context) {
        final String accessKey = context.getProperty(ACCESS_KEY).evaluateAttributeExpressions().getValue();
        final String secretKey = context.getProperty(SECRET_KEY).evaluateAttributeExpressions().getValue();

        final String credentialsFile = context.getProperty(CREDENTIALS_FILE).getValue();

        if (credentialsFile != null) {
            try {
                return new PropertiesCredentials(new File(credentialsFile));
            } catch (final IOException ioe) {
                throw new ProcessException("Could not read Credentials File", ioe);
            }
        }

        if (accessKey != null && secretKey != null) {
            return new BasicAWSCredentials(accessKey, secretKey);
        }

        return new AnonymousAWSCredentials();

    }

    @OnShutdown
    public void onShutdown() {
        if ( getClient() != null ) {
            getClient().shutdown();
        }
    }
}<|MERGE_RESOLUTION|>--- conflicted
+++ resolved
@@ -221,17 +221,11 @@
 
         // if the endpoint override has been configured, set the endpoint.
         // (per Amazon docs this should only be configured at client creation)
-<<<<<<< HEAD
-        final String urlstr = StringUtils.trimToEmpty(context.getProperty(ENDPOINT_OVERRIDE).evaluateAttributeExpressions().getValue());
-        if (!urlstr.isEmpty()) {
-            this.client.setEndpoint(urlstr);
-=======
         if (getSupportedPropertyDescriptors().contains(ENDPOINT_OVERRIDE)) {
             final String urlstr = StringUtils.trimToEmpty(context.getProperty(ENDPOINT_OVERRIDE).evaluateAttributeExpressions().getValue());
             if (!urlstr.isEmpty()) {
                 this.client.setEndpoint(urlstr);
             }
->>>>>>> 0f693e94
         }
     }
 
