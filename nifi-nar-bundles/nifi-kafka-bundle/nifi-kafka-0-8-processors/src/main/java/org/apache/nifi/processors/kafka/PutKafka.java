--- conflicted
+++ resolved
@@ -111,13 +111,8 @@
             .name("Known Brokers")
             .description("A comma-separated list of known Kafka Brokers in the format <host>:<port>")
             .required(true)
-<<<<<<< HEAD
-            .addValidator(StandardValidators.createRegexMatchingValidator(Pattern.compile(BROKER_REGEX)))
+            .addValidator(StandardValidators.HOSTNAME_PORT_LIST_VALIDATOR)
             .expressionLanguageSupported(true)
-=======
-            .addValidator(StandardValidators.HOSTNAME_PORT_LIST_VALIDATOR)
-            .expressionLanguageSupported(false)
->>>>>>> 3a605af8
             .build();
     public static final PropertyDescriptor TOPIC = new PropertyDescriptor.Builder()
             .name("Topic Name")
@@ -293,7 +288,7 @@
             flowFile = this.doRendezvousWithKafka(flowFile, context, session);
             if (!this.isFailedFlowFile(flowFile)) {
                 session.getProvenanceReporter().send(flowFile,
-                        context.getProperty(SEED_BROKERS).getValue() + "/"
+                        context.getProperty(SEED_BROKERS).evaluateAttributeExpressions(flowFile).getValue() + "/"
                         + context.getProperty(TOPIC).evaluateAttributeExpressions(flowFile).getValue());
                 session.transfer(flowFile, REL_SUCCESS);
             } else {
