--- conflicted
+++ resolved
@@ -153,11 +153,7 @@
             .description("A Group ID is used to identify consumers that are within the same consumer group")
             .required(true)
             .addValidator(StandardValidators.NON_EMPTY_VALIDATOR)
-<<<<<<< HEAD
-            .expressionLanguageSupported(false)
-=======
             .expressionLanguageSupported(true)
->>>>>>> 3364c7be
             .build();
 
     public static final PropertyDescriptor AUTO_OFFSET_RESET = new PropertyDescriptor.Builder()
