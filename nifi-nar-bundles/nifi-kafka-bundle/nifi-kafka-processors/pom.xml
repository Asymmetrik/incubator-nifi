--- conflicted
+++ resolved
@@ -16,11 +16,7 @@
     <parent>
         <groupId>org.apache.nifi</groupId>
         <artifactId>nifi-kafka-bundle</artifactId>
-<<<<<<< HEAD
-        <version>0.5.1</version>
-=======
         <version>0.6.1</version>
->>>>>>> d51b24e1
     </parent>
     <modelVersion>4.0.0</modelVersion>
     <artifactId>nifi-kafka-processors</artifactId>
