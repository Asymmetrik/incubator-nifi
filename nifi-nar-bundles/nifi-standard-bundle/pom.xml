--- conflicted
+++ resolved
@@ -37,14 +37,6 @@
                 <groupId>org.apache.nifi</groupId>
                 <artifactId>nifi-standard-processors</artifactId>
                 <version>1.2.0</version>
-<<<<<<< HEAD
-            </dependency>
-            <dependency>
-                <groupId>org.apache.nifi</groupId>
-                <artifactId>nifi-standard-prioritizers</artifactId>
-                <version>1.2.0</version>
-=======
->>>>>>> 3a605af8
             </dependency>
             <dependency>
                 <groupId>org.apache.nifi</groupId>
