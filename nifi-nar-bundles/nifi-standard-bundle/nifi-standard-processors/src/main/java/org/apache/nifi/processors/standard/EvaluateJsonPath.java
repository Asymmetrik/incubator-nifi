--- conflicted
+++ resolved
@@ -43,11 +43,7 @@
 import org.apache.nifi.annotation.documentation.Tags;
 import org.apache.nifi.annotation.lifecycle.OnRemoved;
 import org.apache.nifi.annotation.lifecycle.OnScheduled;
-<<<<<<< HEAD
-import org.apache.nifi.annotation.lifecycle.OnStopped;
-=======
 import org.apache.nifi.annotation.lifecycle.OnUnscheduled;
->>>>>>> 3a605af8
 import org.apache.nifi.components.PropertyDescriptor;
 import org.apache.nifi.components.ValidationContext;
 import org.apache.nifi.components.ValidationResult;
@@ -244,11 +240,9 @@
         }
     }
 
-<<<<<<< HEAD
     private final Map<String, JsonPath> attributeToJsonPathMap = new HashMap<>();
 
-    @OnScheduled
-    public void compileJsonPaths(ProcessContext processContext) {
+    private void compileJsonPaths(ProcessContext processContext) {
         /*
          * Build the JsonPath expressions from attributes before processing the
          * FlowFiles so that we can quickly and efficiently read the JSON path results
@@ -262,10 +256,6 @@
         }
     }
 
-    @OnStopped
-    public void clearJsonPaths() {
-        attributeToJsonPathMap.clear();
-=======
     @OnScheduled
     public void onScheduled(ProcessContext processContext) {
         representationOption = processContext.getProperty(NULL_VALUE_DEFAULT_REPRESENTATION).getValue();
@@ -276,12 +266,14 @@
         }
         pathNotFound = processContext.getProperty(PATH_NOT_FOUND).getValue();
         nullDefaultValue = NULL_REPRESENTATION_MAP.get(representationOption);
+
+        compileJsonPaths(processContext);
     }
 
     @OnUnscheduled
     public void onUnscheduled() {
         attributeToJsonPathEntrySetQueue.clear();
->>>>>>> 3a605af8
+        attributeToJsonPathMap.clear();
     }
 
     @Override
@@ -293,20 +285,7 @@
 
         final ComponentLog logger = getLogger();
 
-<<<<<<< HEAD
-        String representationOption = processContext.getProperty(NULL_VALUE_DEFAULT_REPRESENTATION).getValue();
-        final String nullDefaultValue = NULL_REPRESENTATION_MAP.get(representationOption);
-
-        final String destination = processContext.getProperty(DESTINATION).getValue();
-        String returnType = processContext.getProperty(RETURN_TYPE).getValue();
-        if (returnType.equals(RETURN_TYPE_AUTO)) {
-            returnType = destination.equals(DESTINATION_CONTENT) ? RETURN_TYPE_JSON : RETURN_TYPE_SCALAR;
-        }
-
-        DocumentContext documentContext = null;
-=======
         DocumentContext documentContext;
->>>>>>> 3a605af8
         try {
             documentContext = validateAndEstablishJsonContext(processSession, flowFile);
         } catch (InvalidJsonException e) {
