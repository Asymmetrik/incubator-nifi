--- conflicted
+++ resolved
@@ -387,9 +387,6 @@
             requestConfigBuilder.setConnectTimeout(context.getProperty(CONNECTION_TIMEOUT).asTimePeriod(TimeUnit.MILLISECONDS).intValue());
             requestConfigBuilder.setSocketTimeout(context.getProperty(DATA_TIMEOUT).asTimePeriod(TimeUnit.MILLISECONDS).intValue());
             requestConfigBuilder.setRedirectsEnabled(context.getProperty(FOLLOW_REDIRECTS).asBoolean());
-<<<<<<< HEAD
-            requestConfigBuilder.setCookieSpec(CookieSpecs.STANDARD);
-=======
             switch (context.getProperty(REDIRECT_COOKIE_POLICY).getValue()) {
             case STANDARD_COOKIE_POLICY_STR:
                 requestConfigBuilder.setCookieSpec(CookieSpecs.STANDARD);
@@ -407,7 +404,6 @@
             default:
                 requestConfigBuilder.setCookieSpec(CookieSpecs.DEFAULT);
             }
->>>>>>> c9d94853
 
             // build the http client
             final HttpClientBuilder clientBuilder = HttpClientBuilder.create();
