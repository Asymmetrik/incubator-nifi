--- conflicted
+++ resolved
@@ -67,10 +67,7 @@
         .description("Username")
         .addValidator(StandardValidators.NON_EMPTY_VALIDATOR)
         .required(true)
-<<<<<<< HEAD
-=======
 		.expressionLanguageSupported(true)
->>>>>>> 3364c7be
         .build();
     public static final PropertyDescriptor PASSWORD = new PropertyDescriptor.Builder()
         .name("Password")
