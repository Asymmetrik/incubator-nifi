--- conflicted
+++ resolved
@@ -62,14 +62,11 @@
                 <groupId>org.apache.nifi</groupId>
                 <artifactId>nifi-framework-core-api</artifactId>
                 <version>1.2.0</version>
-<<<<<<< HEAD
-=======
             </dependency>
             <dependency>
                 <groupId>org.apache.nifi</groupId>
                 <artifactId>nifi-framework-nar-utils</artifactId>
                 <version>1.2.0</version>
->>>>>>> 3a605af8
             </dependency>
             <dependency>
                 <groupId>org.apache.nifi</groupId>
