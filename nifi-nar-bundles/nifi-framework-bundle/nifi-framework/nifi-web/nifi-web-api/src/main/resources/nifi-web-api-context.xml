<?xml version="1.0" encoding="UTF-8"?>
<!--
  Licensed to the Apache Software Foundation (ASF) under one or more
  contributor license agreements.  See the NOTICE file distributed with
  this work for additional information regarding copyright ownership.
  The ASF licenses this file to You under the Apache License, Version 2.0
  (the "License"); you may not use this file except in compliance with
  the License.  You may obtain a copy of the License at
      http://www.apache.org/licenses/LICENSE-2.0
  Unless required by applicable law or agreed to in writing, software
  distributed under the License is distributed on an "AS IS" BASIS,
  WITHOUT WARRANTIES OR CONDITIONS OF ANY KIND, either express or implied.
  See the License for the specific language governing permissions and
  limitations under the License.
-->
<beans default-lazy-init="true"
       xmlns="http://www.springframework.org/schema/beans"
       xmlns:xsi="http://www.w3.org/2001/XMLSchema-instance"
       xmlns:util="http://www.springframework.org/schema/util"
       xmlns:context="http://www.springframework.org/schema/context"
       xmlns:aop="http://www.springframework.org/schema/aop"
       xsi:schemaLocation="http://www.springframework.org/schema/beans http://www.springframework.org/schema/beans/spring-beans-3.1.xsd
    http://www.springframework.org/schema/util http://www.springframework.org/schema/util/spring-util-3.1.xsd
    http://www.springframework.org/schema/context http://www.springframework.org/schema/context/spring-context-3.1.xsd
    http://www.springframework.org/schema/aop http://www.springframework.org/schema/aop/spring-aop-3.1.xsd">

    <!-- controller service / reporting task -->
    <bean id="controllerServiceProvider" class="org.apache.nifi.web.spring.ControllerServiceProviderFactoryBean" depends-on="clusterManager flowController">
        <property name="properties" ref="nifiProperties"/>
    </bean>
    <bean id="reportingTaskProvider" class="org.apache.nifi.web.spring.ReportingTaskProviderFactoryBean" depends-on="clusterManager flowController">
        <property name="properties" ref="nifiProperties"/>
    </bean>

    <!-- component state -->
    <bean id="stateManagerProvider" class="org.apache.nifi.web.spring.StateManagerProviderFactoryBean" depends-on="clusterManager flowController">
        <property name="properties" ref="nifiProperties"/>
    </bean>

    <!-- optimistic locking manager -->
    <bean id="webOptimisticLockingManager" class="org.apache.nifi.web.spring.OptimisticLockingManagerFactoryBean" depends-on="clusterManagerOptimisticLockingManager">
        <property name="properties" ref="nifiProperties"/>
    </bean>
    
    <!-- content access -->
    <bean id="contentAccess" class="org.apache.nifi.web.StandardNiFiContentAccess">
        <property name="serviceFacade" ref="serviceFacade"/>
        <property name="properties" ref="nifiProperties"/>
        <property name="clusterManager" ref="clusterManager"/>
    </bean>

    <!-- dto factory -->
    <bean id="dtoFactory" class="org.apache.nifi.web.api.dto.DtoFactory">
        <property name="controllerServiceLookup" ref="controllerServiceProvider" />
    </bean>

    <!-- snippet utils -->
    <bean id="snippetUtils" class="org.apache.nifi.web.util.SnippetUtils">
        <property name="dtoFactory" ref="dtoFactory"/>
        <property name="flowController" ref="flowController"/>
    </bean>

    <!-- nifi component dao initialization -->
    <bean id="processGroupDAO" class="org.apache.nifi.web.dao.impl.StandardProcessGroupDAO">
        <property name="flowController" ref="flowController"/>
    </bean>
    <bean id="remoteProcessGroupDAO" class="org.apache.nifi.web.dao.impl.StandardRemoteProcessGroupDAO">
        <property name="flowController" ref="flowController"/>
    </bean>
    <bean id="labelDAO" class="org.apache.nifi.web.dao.impl.StandardLabelDAO">
        <property name="flowController" ref="flowController"/>
    </bean>
    <bean id="funnelDAO" class="org.apache.nifi.web.dao.impl.StandardFunnelDAO">
        <property name="flowController" ref="flowController"/>
    </bean>
    <bean id="inputPortDAO" class="org.apache.nifi.web.dao.impl.StandardInputPortDAO">
        <property name="flowController" ref="flowController"/>
    </bean>
    <bean id="outputPortDAO" class="org.apache.nifi.web.dao.impl.StandardOutputPortDAO">
        <property name="flowController" ref="flowController"/>
    </bean>
    <bean id="connectionDAO" class="org.apache.nifi.web.dao.impl.StandardConnectionDAO">
        <property name="flowController" ref="flowController"/>
        <property name="userService" ref="userService"/>
    </bean>
    <bean id="processorDAO" class="org.apache.nifi.web.dao.impl.StandardProcessorDAO">
        <property name="flowController" ref="flowController"/>
        <property name="componentStateDAO" ref="componentStateDAO"/>
    </bean>
    <bean id="controllerServiceDAO" class="org.apache.nifi.web.dao.impl.StandardControllerServiceDAO">
        <property name="serviceProvider" ref="controllerServiceProvider"/>
        <property name="componentStateDAO" ref="componentStateDAO"/>
    </bean>
    <bean id="reportingTaskDAO" class="org.apache.nifi.web.dao.impl.StandardReportingTaskDAO">
        <property name="reportingTaskProvider" ref="reportingTaskProvider"/>
        <property name="componentStateDAO" ref="componentStateDAO"/>
    </bean>
    <bean id="componentStateDAO" class="org.apache.nifi.web.dao.impl.StandardComponentStateDAO">
        <property name="stateManagerProvider" ref="stateManagerProvider"/>
    </bean>
    <bean id="templateDAO" class="org.apache.nifi.web.dao.impl.StandardTemplateDAO">
        <property name="flowController" ref="flowController"/>
        <property name="snippetUtils" ref="snippetUtils"/>
    </bean>
    <bean id="snippetDAO" class="org.apache.nifi.web.dao.impl.StandardSnippetDAO">
        <property name="flowController" ref="flowController"/>
        <property name="snippetUtils" ref="snippetUtils"/>
    </bean>
    <bean id="controllerFacade" class="org.apache.nifi.web.controller.ControllerFacade">
        <property name="properties" ref="nifiProperties"/>
        <property name="flowController" ref="flowController"/>
        <property name="flowService" ref="flowService"/>
        <property name="userService" ref="userService"/>
        <property name="dtoFactory" ref="dtoFactory"/>
    </bean>
    <bean id="serviceFacade" class="org.apache.nifi.web.StandardNiFiServiceFacade">
        <property name="properties" ref="nifiProperties"/>
        <property name="controllerFacade" ref="controllerFacade"/>
        <property name="processorDAO" ref="processorDAO"/>
        <property name="inputPortDAO" ref="inputPortDAO"/>
        <property name="outputPortDAO" ref="outputPortDAO"/>
        <property name="processGroupDAO" ref="processGroupDAO"/>
        <property name="remoteProcessGroupDAO" ref="remoteProcessGroupDAO"/>
        <property name="labelDAO" ref="labelDAO"/>
        <property name="funnelDAO" ref="funnelDAO"/>
        <property name="connectionDAO" ref="connectionDAO"/>
        <property name="controllerServiceDAO" ref="controllerServiceDAO"/>
        <property name="reportingTaskDAO" ref="reportingTaskDAO"/>
        <property name="templateDAO" ref="templateDAO"/>
        <property name="snippetDAO" ref="snippetDAO"/>
        <property name="auditService" ref="auditService"/>
        <property name="userService" ref="userService"/>
        <property name="snippetUtils" ref="snippetUtils"/>
        <property name="optimisticLockingManager" ref="webOptimisticLockingManager"/>
        <property name="dtoFactory" ref="dtoFactory"/>
        <property name="clusterManager" ref="clusterManager"/>
    </bean>

    <!-- depecrated -->
    <bean id="nifiWebContext" class="org.apache.nifi.web.StandardNiFiWebContext">
        <property name="serviceFacade" ref="serviceFacade"/>
        <property name="properties" ref="nifiProperties"/>
        <property name="clusterManager" ref="clusterManager"/>
        <property name="auditService" ref="auditService"/>
        <property name="controllerServiceLookup" ref="controllerServiceProvider"/>
    </bean>
    
    <!-- component ui extension configuration context -->
    <bean id="nifiWebConfigurationContext" class="org.apache.nifi.web.StandardNiFiWebConfigurationContext">
        <property name="serviceFacade" ref="serviceFacade"/>
        <property name="properties" ref="nifiProperties"/>
        <property name="clusterManager" ref="clusterManager"/>
        <property name="auditService" ref="auditService"/>
        <property name="controllerServiceLookup" ref="controllerServiceProvider"/>
        <property name="reportingTaskProvider" ref="reportingTaskProvider"/>
    </bean>

    <!-- rest endpoints -->
    <bean id="controllerResource" class="org.apache.nifi.web.api.ControllerResource" scope="singleton">
        <property name="serviceFacade" ref="serviceFacade"/>
        <property name="properties" ref="nifiProperties"/>
        <property name="clusterManager" ref="clusterManager"/>
    </bean>
    <bean id="bulletinBoardResource" class="org.apache.nifi.web.api.BulletinBoardResource" scope="singleton">
        <property name="serviceFacade" ref="serviceFacade"/>
    </bean>
    <bean id="templateResource" class="org.apache.nifi.web.api.TemplateResource" scope="singleton">
        <property name="serviceFacade" ref="serviceFacade"/>
        <property name="properties" ref="nifiProperties"/>
        <property name="clusterManager" ref="clusterManager"/>
    </bean>
    <bean id="controllerServiceResource" class="org.apache.nifi.web.api.ControllerServiceResource" scope="singleton">
        <property name="serviceFacade" ref="serviceFacade"/>
        <property name="properties" ref="nifiProperties"/>
        <property name="clusterManager" ref="clusterManager"/>
    </bean>
    <bean id="reportingTaskResource" class="org.apache.nifi.web.api.ReportingTaskResource" scope="singleton">
        <property name="serviceFacade" ref="serviceFacade"/>
        <property name="properties" ref="nifiProperties"/>
        <property name="clusterManager" ref="clusterManager"/>
    </bean>
    <bean id="processGroupResource" class="org.apache.nifi.web.api.ProcessGroupResource" scope="prototype">
        <property name="serviceFacade" ref="serviceFacade"/>
        <property name="properties" ref="nifiProperties"/>
        <property name="clusterManager" ref="clusterManager"/>
    </bean>
    <bean id="processorResource" class="org.apache.nifi.web.api.ProcessorResource" scope="prototype">
        <property name="serviceFacade" ref="serviceFacade"/>
        <property name="properties" ref="nifiProperties"/>
        <property name="clusterManager" ref="clusterManager"/>
    </bean>
    <bean id="connectionResource" class="org.apache.nifi.web.api.ConnectionResource" scope="prototype">
        <property name="serviceFacade" ref="serviceFacade"/>
        <property name="properties" ref="nifiProperties"/>
        <property name="clusterManager" ref="clusterManager"/>
    </bean>
    <bean id="remoteProcessGroupResource" class="org.apache.nifi.web.api.RemoteProcessGroupResource" scope="prototype">
        <property name="serviceFacade" ref="serviceFacade"/>
        <property name="properties" ref="nifiProperties"/>
        <property name="clusterManager" ref="clusterManager"/>
    </bean>
    <bean id="inputPortResource" class="org.apache.nifi.web.api.InputPortResource" scope="prototype">
        <property name="serviceFacade" ref="serviceFacade"/>
        <property name="properties" ref="nifiProperties"/>
        <property name="clusterManager" ref="clusterManager"/>
    </bean>
    <bean id="outputPortResource" class="org.apache.nifi.web.api.OutputPortResource" scope="prototype">
        <property name="serviceFacade" ref="serviceFacade"/>
        <property name="properties" ref="nifiProperties"/>
        <property name="clusterManager" ref="clusterManager"/>
    </bean>
    <bean id="labelResource" class="org.apache.nifi.web.api.LabelResource" scope="prototype">
        <property name="serviceFacade" ref="serviceFacade"/>
        <property name="properties" ref="nifiProperties"/>
        <property name="clusterManager" ref="clusterManager"/>
    </bean>
    <bean id="funnelResource" class="org.apache.nifi.web.api.FunnelResource" scope="prototype">
        <property name="serviceFacade" ref="serviceFacade"/>
        <property name="properties" ref="nifiProperties"/>
        <property name="clusterManager" ref="clusterManager"/>
    </bean>
    <bean id="snippetResource" class="org.apache.nifi.web.api.SnippetResource" scope="singleton">
        <property name="serviceFacade" ref="serviceFacade"/>
        <property name="properties" ref="nifiProperties"/>
        <property name="clusterManager" ref="clusterManager"/>
    </bean>
    <bean id="historyResource" class="org.apache.nifi.web.api.HistoryResource" scope="singleton">
        <property name="serviceFacade" ref="serviceFacade"/>
    </bean>
    <bean id="provenanceResource" class="org.apache.nifi.web.api.ProvenanceResource" scope="singleton">
        <property name="serviceFacade" ref="serviceFacade"/>
        <property name="properties" ref="nifiProperties"/>
        <property name="clusterManager" ref="clusterManager"/>
    </bean>
    <bean id="userResource" class="org.apache.nifi.web.api.UserResource" scope="singleton">
        <property name="serviceFacade" ref="serviceFacade"/>
        <property name="properties" ref="nifiProperties"/>
        <property name="clusterManager" ref="clusterManager"/>
    </bean>
    <bean id="userGroupResource" class="org.apache.nifi.web.api.UserGroupResource" scope="singleton">
        <property name="serviceFacade" ref="serviceFacade"/>
        <property name="properties" ref="nifiProperties"/>
        <property name="clusterManager" ref="clusterManager"/>
    </bean>
    <bean id="clusterResource" class="org.apache.nifi.web.api.ClusterResource" scope="singleton">
        <property name="serviceFacade" ref="serviceFacade"/>
        <property name="properties" ref="nifiProperties"/>
    </bean>
    <bean id="nodeResource" class="org.apache.nifi.web.api.NodeResource" scope="singleton">
        <property name="serviceFacade" ref="serviceFacade"/>
        <property name="properties" ref="nifiProperties"/>
    </bean>
    <bean id="systemDiagnosticsResource" class="org.apache.nifi.web.api.SystemDiagnosticsResource" scope="singleton">
        <property name="serviceFacade" ref="serviceFacade"/>
    </bean>
    <bean id="accessResource" class="org.apache.nifi.web.api.AccessResource" scope="singleton">
        <property name="properties" ref="nifiProperties"/>
        <property name="certificateExtractor" ref="certificateExtractor"/>
        <property name="certificateIdentityProvider" ref="certificateIdentityProvider"/>
        <property name="loginIdentityProvider" ref="loginIdentityProvider"/>
        <property name="jwtService" ref="jwtService"/>
        <property name="otpService" ref="otpService"/>
<<<<<<< HEAD
=======
        <property name="kerberosService" ref="kerberosService"/>
>>>>>>> d51b24e1
        <property name="userDetailsService" ref="userDetailsService"/>
    </bean>

    <!-- configuration for jaxb serialization -->
    <bean class="org.apache.nifi.web.util.ObjectMapperResolver" scope="singleton"/>

    <!-- exception mapping -->
    <bean class="org.apache.nifi.web.api.config.AccessDeniedExceptionMapper" scope="singleton"/>
    <bean class="org.apache.nifi.web.api.config.InvalidAuthenticationExceptionMapper" scope="singleton"/>
    <bean class="org.apache.nifi.web.api.config.AuthenticationCredentialsNotFoundExceptionMapper" scope="singleton"/>
    <bean class="org.apache.nifi.web.api.config.AccountNotFoundExceptionMapper" scope="singleton"/>
    <bean class="org.apache.nifi.web.api.config.AdministrationExceptionMapper" scope="singleton"/>
    <bean class="org.apache.nifi.web.api.config.ClusterExceptionMapper" scope="singleton"/>
    <bean class="org.apache.nifi.web.api.config.IllegalArgumentExceptionMapper" scope="singleton"/>
    <bean class="org.apache.nifi.web.api.config.IllegalClusterResourceRequestExceptionMapper" scope="singleton"/>
    <bean class="org.apache.nifi.web.api.config.IllegalClusterStateExceptionMapper" scope="singleton"/>
    <bean class="org.apache.nifi.web.api.config.IllegalNodeDeletionExceptionMapper" scope="singleton"/>
    <bean class="org.apache.nifi.web.api.config.IllegalNodeDisconnectionExceptionMapper" scope="singleton"/>
    <bean class="org.apache.nifi.web.api.config.IllegalNodeReconnectionExceptionMapper" scope="singleton"/>
    <bean class="org.apache.nifi.web.api.config.IllegalStateExceptionMapper" scope="singleton"/>
    <bean class="org.apache.nifi.web.api.config.IneligiblePrimaryNodeExceptionMapper" scope="singleton"/>
    <bean class="org.apache.nifi.web.api.config.InvalidRevisionExceptionMapper" scope="singleton"/>
    <bean class="org.apache.nifi.web.api.config.JsonMappingExceptionMapper" scope="singleton"/>
    <bean class="org.apache.nifi.web.api.config.JsonParseExceptionMapper" scope="singleton"/>
    <bean class="org.apache.nifi.web.api.config.MutableRequestExceptionMapper" scope="singleton"/>
    <bean class="org.apache.nifi.web.api.config.NiFiCoreExceptionMapper" scope="singleton"/>
    <bean class="org.apache.nifi.web.api.config.NoConnectedNodesExceptionMapper" scope="singleton"/>
    <bean class="org.apache.nifi.web.api.config.NoResponseFromNodesExceptionMapper" scope="singleton"/>
    <bean class="org.apache.nifi.web.api.config.NodeDisconnectionExceptionMapper" scope="singleton"/>
    <bean class="org.apache.nifi.web.api.config.NodeReconnectionExceptionMapper" scope="singleton"/>
    <bean class="org.apache.nifi.web.api.config.PrimaryRoleAssignmentExceptionMapper" scope="singleton"/>
    <bean class="org.apache.nifi.web.api.config.ResourceNotFoundExceptionMapper" scope="singleton"/>
    <bean class="org.apache.nifi.web.api.config.NotFoundExceptionMapper" scope="singleton"/>
    <bean class="org.apache.nifi.web.api.config.UnknownNodeExceptionMapper" scope="singleton"/>
    <bean class="org.apache.nifi.web.api.config.ValidationExceptionMapper" scope="singleton"/>
    <bean class="org.apache.nifi.web.api.config.WebApplicationExceptionMapper" scope="singleton"/>
    <bean class="org.apache.nifi.web.api.config.ThrowableMapper" scope="singleton"/>

    <!-- enable aop -->
    <!-- 
        By setting '-target-class' to 'true' Spring will use CGLIB for
        proxying instead of JDK dynamic proxy.  CGLIB uses class extension so
        at runtime we can cast to the concrete class.  With JDK dynamic proxy,
        we lose the ability to cast to the concrete class.
    -->
    <aop:aspectj-autoproxy proxy-target-class="true"/>

    <!-- NiFi auditing -->
    <bean id="controllerAuditor" class="org.apache.nifi.audit.ControllerAuditor">
        <property name="serviceFacade" ref="serviceFacade"/>
        <property name="auditService" ref="auditService"/>
        <property name="processGroupDAO" ref="processGroupDAO"/>
    </bean>
    <bean id="relationshipAuditor" class="org.apache.nifi.audit.RelationshipAuditor">
        <property name="serviceFacade" ref="serviceFacade"/>
        <property name="auditService" ref="auditService"/>
        <property name="processGroupDAO" ref="processGroupDAO"/>
    </bean>
    <bean id="processorAuditor" class="org.apache.nifi.audit.ProcessorAuditor">
        <property name="serviceFacade" ref="serviceFacade"/>
        <property name="auditService" ref="auditService"/>
        <property name="processGroupDAO" ref="processGroupDAO"/>
    </bean>
    <bean id="processGroupAuditor" class="org.apache.nifi.audit.ProcessGroupAuditor">
        <property name="serviceFacade" ref="serviceFacade"/>
        <property name="auditService" ref="auditService"/>
        <property name="processGroupDAO" ref="processGroupDAO"/>
    </bean>
    <bean id="portAuditor" class="org.apache.nifi.audit.PortAuditor">
        <property name="serviceFacade" ref="serviceFacade"/>
        <property name="auditService" ref="auditService"/>
        <property name="processGroupDAO" ref="processGroupDAO"/>
    </bean>
    <bean id="funnelAuditor" class="org.apache.nifi.audit.FunnelAuditor">
        <property name="serviceFacade" ref="serviceFacade"/>
        <property name="auditService" ref="auditService"/>
        <property name="processGroupDAO" ref="processGroupDAO"/>
    </bean>
    <bean id="remoteProcessGroupAuditor" class="org.apache.nifi.audit.RemoteProcessGroupAuditor">
        <property name="serviceFacade" ref="serviceFacade"/>
        <property name="auditService" ref="auditService"/>
        <property name="processGroupDAO" ref="processGroupDAO"/>
    </bean>
    <bean id="snippetAuditor" class="org.apache.nifi.audit.SnippetAuditor">
        <property name="serviceFacade" ref="serviceFacade"/>
        <property name="auditService" ref="auditService"/>
        <property name="processGroupDAO" ref="processGroupDAO"/>
        <property name="inputPortDAO" ref="inputPortDAO"/>
        <property name="outputPortDAO" ref="outputPortDAO"/>
        <property name="remoteProcessGroupDAO" ref="remoteProcessGroupDAO"/>
        <property name="processorDAO" ref="processorDAO"/>
        <property name="funnelDAO" ref="funnelDAO"/>
        <property name="connectionDAO" ref="connectionDAO"/>
        <property name="portAuditor" ref="portAuditor"/>
        <property name="funnelAuditor" ref="funnelAuditor"/>
        <property name="remoteProcessGroupAuditor" ref="remoteProcessGroupAuditor"/>
        <property name="processGroupAuditor" ref="processGroupAuditor"/>
        <property name="processorAuditor" ref="processorAuditor"/>
        <property name="relationshipAuditor" ref="relationshipAuditor"/>
    </bean>
    <bean id="controllerServiceAuditor" class="org.apache.nifi.audit.ControllerServiceAuditor">
        <property name="serviceFacade" ref="serviceFacade"/>
        <property name="auditService" ref="auditService"/>
        <property name="processGroupDAO" ref="processGroupDAO"/>
    </bean>
    <bean id="reportingTaskAuditor" class="org.apache.nifi.audit.ReportingTaskAuditor">
        <property name="serviceFacade" ref="serviceFacade"/>
        <property name="auditService" ref="auditService"/>
        <property name="processGroupDAO" ref="processGroupDAO"/>
    </bean>
    <bean id="componentStateAuditor" class="org.apache.nifi.audit.ComponentStateAuditor">
        <property name="serviceFacade" ref="serviceFacade"/>
        <property name="auditService" ref="auditService"/>
        <property name="processGroupDAO" ref="processGroupDAO"/>
    </bean>
    
    <!-- NiFi locking -->
    <bean id="serviceFacadeLock" class="org.apache.nifi.web.NiFiServiceFacadeLock"/>

</beans><|MERGE_RESOLUTION|>--- conflicted
+++ resolved
@@ -260,10 +260,7 @@
         <property name="loginIdentityProvider" ref="loginIdentityProvider"/>
         <property name="jwtService" ref="jwtService"/>
         <property name="otpService" ref="otpService"/>
-<<<<<<< HEAD
-=======
         <property name="kerberosService" ref="kerberosService"/>
->>>>>>> d51b24e1
         <property name="userDetailsService" ref="userDetailsService"/>
     </bean>
 
