--- conflicted
+++ resolved
@@ -16,19 +16,6 @@
  */
 package org.apache.nifi.web.api;
 
-<<<<<<< HEAD
-import javax.ws.rs.Consumes;
-import javax.ws.rs.GET;
-import javax.ws.rs.Path;
-import javax.ws.rs.Produces;
-import javax.ws.rs.core.MediaType;
-import javax.ws.rs.core.Response;
-
-import io.jsonwebtoken.JwtException;
-import org.apache.nifi.user.NiFiUser;
-import org.apache.nifi.util.NiFiProperties;
-=======
->>>>>>> d51b24e1
 import com.wordnik.swagger.annotations.Api;
 import com.wordnik.swagger.annotations.ApiOperation;
 import com.wordnik.swagger.annotations.ApiParam;
@@ -57,10 +44,7 @@
 import org.apache.nifi.web.security.UntrustedProxyException;
 import org.apache.nifi.web.security.jwt.JwtAuthenticationFilter;
 import org.apache.nifi.web.security.jwt.JwtService;
-<<<<<<< HEAD
-=======
 import org.apache.nifi.web.security.kerberos.KerberosService;
->>>>>>> d51b24e1
 import org.apache.nifi.web.security.otp.OtpService;
 import org.apache.nifi.web.security.token.LoginAuthenticationToken;
 import org.apache.nifi.web.security.token.NiFiAuthorizationRequestToken;
@@ -116,11 +100,8 @@
     private X509IdentityProvider certificateIdentityProvider;
     private JwtService jwtService;
     private OtpService otpService;
-<<<<<<< HEAD
-=======
 
     private KerberosService kerberosService;
->>>>>>> d51b24e1
 
     private AuthenticationUserDetailsService<NiFiAuthorizationRequestToken> userDetailsService;
 
@@ -315,33 +296,14 @@
     /**
      * Creates a single use access token for downloading FlowFile content.
      *
-<<<<<<< HEAD
-     * @param httpServletRequest    the servlet request
-     * @return  A token (string)
-=======
      * @param httpServletRequest the servlet request
      * @return A token (string)
->>>>>>> d51b24e1
      */
     @POST
     @Consumes(MediaType.APPLICATION_FORM_URLENCODED)
     @Produces(MediaType.TEXT_PLAIN)
     @Path("/download-token")
     @ApiOperation(
-<<<<<<< HEAD
-        value = "Creates a single use access token for downloading FlowFile content.",
-        notes = "The token returned is a base64 encoded string. It is valid for a single request up to five minutes from being issued. " +
-            "It is used as a query parameter name 'access_token'.",
-        response = String.class
-    )
-    @ApiResponses(
-        value = {
-            @ApiResponse(code = 403, message = "Client is not authorized to make this request."),
-            @ApiResponse(code = 409, message = "Unable to create the download token because NiFi is not in the appropriate state. " +
-                "(i.e. may not have any tokens to grant or be configured to support username/password login)"),
-            @ApiResponse(code = 500, message = "Unable to create download token because an unexpected error occurred.")
-        }
-=======
             value = "Creates a single use access token for downloading FlowFile content.",
             notes = "The token returned is a base64 encoded string. It is valid for a single request up to five minutes from being issued. " +
                     "It is used as a query parameter name 'access_token'.",
@@ -354,7 +316,6 @@
                             "(i.e. may not have any tokens to grant or be configured to support username/password login)"),
                     @ApiResponse(code = 500, message = "Unable to create download token because an unexpected error occurred.")
             }
->>>>>>> d51b24e1
     )
     public Response createDownloadToken(@Context HttpServletRequest httpServletRequest) {
         // only support access tokens when communicating over HTTPS
@@ -362,14 +323,6 @@
             throw new IllegalStateException("Download tokens are only issued over HTTPS.");
         }
 
-<<<<<<< HEAD
-        // if not configuration for login, don't consider credentials
-        if (loginIdentityProvider == null) {
-            throw new IllegalStateException("Download tokens not supported by this NiFi.");
-        }
-
-=======
->>>>>>> d51b24e1
         final NiFiUser user = NiFiUserUtils.getNiFiUser();
         if (user == null) {
             throw new AccessDeniedException("Unable to determine user details.");
@@ -388,33 +341,14 @@
     /**
      * Creates a single use access token for accessing a NiFi UI extension.
      *
-<<<<<<< HEAD
-     * @param httpServletRequest    the servlet request
-     * @return  A token (string)
-=======
      * @param httpServletRequest the servlet request
      * @return A token (string)
->>>>>>> d51b24e1
      */
     @POST
     @Consumes(MediaType.APPLICATION_FORM_URLENCODED)
     @Produces(MediaType.TEXT_PLAIN)
     @Path("/ui-extension-token")
     @ApiOperation(
-<<<<<<< HEAD
-        value = "Creates a single use access token for accessing a NiFi UI extension.",
-        notes = "The token returned is a base64 encoded string. It is valid for a single request up to five minutes from being issued. " +
-            "It is used as a query parameter name 'access_token'.",
-        response = String.class
-    )
-    @ApiResponses(
-        value = {
-            @ApiResponse(code = 403, message = "Client is not authorized to make this request."),
-            @ApiResponse(code = 409, message = "Unable to create the download token because NiFi is not in the appropriate state. " +
-                "(i.e. may not have any tokens to grant or be configured to support username/password login)"),
-            @ApiResponse(code = 500, message = "Unable to create download token because an unexpected error occurred.")
-        }
-=======
             value = "Creates a single use access token for accessing a NiFi UI extension.",
             notes = "The token returned is a base64 encoded string. It is valid for a single request up to five minutes from being issued. " +
                     "It is used as a query parameter name 'access_token'.",
@@ -427,7 +361,6 @@
                             "(i.e. may not have any tokens to grant or be configured to support username/password login)"),
                     @ApiResponse(code = 500, message = "Unable to create download token because an unexpected error occurred.")
             }
->>>>>>> d51b24e1
     )
     public Response createUiExtensionToken(@Context HttpServletRequest httpServletRequest) {
         // only support access tokens when communicating over HTTPS
@@ -435,14 +368,6 @@
             throw new IllegalStateException("UI extension access tokens are only issued over HTTPS.");
         }
 
-<<<<<<< HEAD
-        // if not configuration for login, don't consider credentials
-        if (loginIdentityProvider == null) {
-            throw new IllegalStateException("UI extension access tokens not supported by this NiFi.");
-        }
-
-=======
->>>>>>> d51b24e1
         final NiFiUser user = NiFiUserUtils.getNiFiUser();
         if (user == null) {
             throw new AccessDeniedException("Unable to determine user details.");
@@ -456,8 +381,6 @@
         // build the response
         final URI uri = URI.create(generateResourceUri("access", "ui-extension-token"));
         return generateCreatedResponse(uri, token).build();
-<<<<<<< HEAD
-=======
     }
 
     /**
@@ -534,7 +457,6 @@
                 throw new AccessDeniedException(e.getMessage(), e);
             }
         }
->>>>>>> d51b24e1
     }
 
     /**
@@ -552,13 +474,8 @@
     @ApiOperation(
             value = "Creates a token for accessing the REST API via username/password",
             notes = "The token returned is formatted as a JSON Web Token (JWT). The token is base64 encoded and comprised of three parts. The header, " +
-<<<<<<< HEAD
-                "the body, and the signature. The expiration of the token is a contained within the body. The token can be used in the Authorization header " +
-                "in the format 'Authorization: Bearer <token>'.",
-=======
                     "the body, and the signature. The expiration of the token is a contained within the body. The token can be used in the Authorization header " +
                     "in the format 'Authorization: Bearer <token>'.",
->>>>>>> d51b24e1
             response = String.class
     )
     @ApiResponses(
@@ -687,13 +604,10 @@
         this.jwtService = jwtService;
     }
 
-<<<<<<< HEAD
-=======
     public void setKerberosService(KerberosService kerberosService) {
         this.kerberosService = kerberosService;
     }
 
->>>>>>> d51b24e1
     public void setOtpService(OtpService otpService) {
         this.otpService = otpService;
     }
