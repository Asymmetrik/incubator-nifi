<?xml version="1.0" encoding="UTF-8"?>
<!--
  Licensed to the Apache Software Foundation (ASF) under one or more
  contributor license agreements.  See the NOTICE file distributed with
  this work for additional information regarding copyright ownership.
  The ASF licenses this file to You under the Apache License, Version 2.0
  (the "License"); you may not use this file except in compliance with
  the License.  You may obtain a copy of the License at
      http://www.apache.org/licenses/LICENSE-2.0
  Unless required by applicable law or agreed to in writing, software
  distributed under the License is distributed on an "AS IS" BASIS,
  WITHOUT WARRANTIES OR CONDITIONS OF ANY KIND, either express or implied.
  See the License for the specific language governing permissions and
  limitations under the License.
-->
<beans xmlns="http://www.springframework.org/schema/beans"
       xmlns:xsi="http://www.w3.org/2001/XMLSchema-instance"
       xsi:schemaLocation="http://www.springframework.org/schema/beans http://www.springframework.org/schema/beans/spring-beans-3.1.xsd">

    <!-- certificate extractor -->
    <bean id="certificateExtractor" class="org.apache.nifi.web.security.x509.X509CertificateExtractor"/>

    <!-- principal extractor -->
    <bean id="principalExtractor" class="org.apache.nifi.web.security.x509.SubjectDnX509PrincipalExtractor"/>

    <!-- ocsp validator -->
    <bean id="ocspValidator" class="org.apache.nifi.web.security.x509.ocsp.OcspCertificateValidator">
        <constructor-arg ref="nifiProperties"/>
    </bean>

    <!-- x509 validator -->
    <bean id="certificateValidator" class="org.apache.nifi.web.security.x509.X509CertificateValidator">
        <property name="ocspValidator" ref="ocspValidator"/>
    </bean>

    <!-- x509 identity provider -->
    <bean id="certificateIdentityProvider" class="org.apache.nifi.web.security.x509.X509IdentityProvider">
        <property name="principalExtractor" ref="principalExtractor"/>
        <property name="certificateValidator" ref="certificateValidator"/>
    </bean>

    <!-- user details service -->
    <bean id="userDetailsService" class="org.apache.nifi.web.security.authorization.NiFiAuthorizationService">
        <property name="userService" ref="userService"/>
        <property name="properties" ref="nifiProperties"/>
    </bean>

    <!-- jwt service -->
    <bean id="jwtService" class="org.apache.nifi.web.security.jwt.JwtService">
        <constructor-arg ref="userService"/>
    </bean>

    <!-- otp service -->
    <bean id="otpService" class="org.apache.nifi.web.security.otp.OtpService"/>

<<<<<<< HEAD
=======
    <!-- Kerberos service -->
    <bean id="kerberosService" class="org.apache.nifi.web.security.kerberos.KerberosServiceFactoryBean">
        <property name="properties" ref="nifiProperties"/>
    </bean>

>>>>>>> d51b24e1
    <!-- login identity provider -->
    <bean id="loginIdentityProvider" class="org.apache.nifi.web.security.spring.LoginIdentityProviderFactoryBean">
        <property name="properties" ref="nifiProperties"/>
    </bean>

</beans><|MERGE_RESOLUTION|>--- conflicted
+++ resolved
@@ -53,14 +53,11 @@
     <!-- otp service -->
     <bean id="otpService" class="org.apache.nifi.web.security.otp.OtpService"/>
 
-<<<<<<< HEAD
-=======
     <!-- Kerberos service -->
     <bean id="kerberosService" class="org.apache.nifi.web.security.kerberos.KerberosServiceFactoryBean">
         <property name="properties" ref="nifiProperties"/>
     </bean>
 
->>>>>>> d51b24e1
     <!-- login identity provider -->
     <bean id="loginIdentityProvider" class="org.apache.nifi.web.security.spring.LoginIdentityProviderFactoryBean">
         <property name="properties" ref="nifiProperties"/>
