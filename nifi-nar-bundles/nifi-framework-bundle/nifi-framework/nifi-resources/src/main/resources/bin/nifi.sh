#!/bin/sh
#
#    Licensed to the Apache Software Foundation (ASF) under one or more
#    contributor license agreements.  See the NOTICE file distributed with
#    this work for additional information regarding copyright ownership.
#    The ASF licenses this file to You under the Apache License, Version 2.0
#    (the "License"); you may not use this file except in compliance with
#    the License.  You may obtain a copy of the License at
#
#       http://www.apache.org/licenses/LICENSE-2.0
#
#    Unless required by applicable law or agreed to in writing, software
#    distributed under the License is distributed on an "AS IS" BASIS,
#    WITHOUT WARRANTIES OR CONDITIONS OF ANY KIND, either express or implied.
#    See the License for the specific language governing permissions and
#    limitations under the License.
#
# chkconfig: 2345 20 80
# description: Apache NiFi is a dataflow system based on the principles of Flow-Based Programming.
#

# Script structure inspired from Apache Karaf and other Apache projects with similar startup approaches

SCRIPT_DIR=$(dirname "$0")
SCRIPT_NAME=$(basename "$0")
NIFI_HOME=$(cd "${SCRIPT_DIR}" && cd .. && pwd)
PROGNAME=$(basename "$0")


warn() {
    echo "${PROGNAME}: $*"
}

die() {
    warn "$*"
    exit 1
}

detectOS() {
    # OS specific support (must be 'true' or 'false').
    cygwin=false;
    aix=false;
    os400=false;
    darwin=false;
    case "$(uname)" in
        CYGWIN*)
            cygwin=true
            ;;
        AIX*)
            aix=true
            ;;
        OS400*)
            os400=true
            ;;
        Darwin)
            darwin=true
            ;;
    esac
    # For AIX, set an environment variable
    if ${aix}; then
         export LDR_CNTRL=MAXDATA=0xB0000000@DSA
         echo ${LDR_CNTRL}
    fi
}

unlimitFD() {
    # Use the maximum available, or set MAX_FD != -1 to use that
    if [ "x${MAX_FD}" = "x" ]; then
        MAX_FD="maximum"
    fi

    # Increase the maximum file descriptors if we can
    if [ "${os400}" = "false" ] && [ "${cygwin}" = "false" ]; then
        MAX_FD_LIMIT=$(ulimit -H -n)
        if [ "${MAX_FD_LIMIT}" != 'unlimited' ]; then
            if [ $? -eq 0 ]; then
                if [ "${MAX_FD}" = "maximum" -o "${MAX_FD}" = "max" ]; then
                    # use the system max
                    MAX_FD="${MAX_FD_LIMIT}"
                fi

                ulimit -n ${MAX_FD} > /dev/null
                # echo "ulimit -n" `ulimit -n`
                if [ $? -ne 0 ]; then
                    warn "Could not set maximum file descriptor limit: ${MAX_FD}"
                fi
            else
                warn "Could not query system maximum file descriptor limit: ${MAX_FD_LIMIT}"
            fi
        fi
    fi
}



locateJava() {
    # Setup the Java Virtual Machine
    if $cygwin ; then
        [ -n "$JAVA" ] && JAVA=$(cygpath --unix "$JAVA")
        [ -n "$JAVA_HOME" ] && JAVA_HOME=$(cygpath --unix "$JAVA_HOME")
    fi

    if [ "x$JAVA" = "x" ] && [ -r /etc/gentoo-release ] ; then
        JAVA_HOME=$(java-config --jre-home)
    fi
    if [ "x$JAVA" = "x" ]; then
        if [ "x$JAVA_HOME" != "x" ]; then
            if [ ! -d "$JAVA_HOME" ]; then
                die "JAVA_HOME is not valid: $JAVA_HOME"
            fi
            JAVA="$JAVA_HOME/bin/java"
        else
            warn "JAVA_HOME not set; results may vary"
            JAVA=$(type java)
            JAVA=$(expr "$JAVA" : '.* \(/.*\)$')
            if [ "x$JAVA" = "x" ]; then
                die "java command not found"
            fi
        fi
    fi
    # if command is env, attempt to add more to the classpath
    if [ "$1" = "env" ]; then
        [ "x${TOOLS_JAR}" =  "x" ] && [ -n "${JAVA_HOME}" ] && TOOLS_JAR=$(find -H "${JAVA_HOME}" -name "tools.jar")
        [ "x${TOOLS_JAR}" =  "x" ] && [ -n "${JAVA_HOME}" ] && TOOLS_JAR=$(find -H "${JAVA_HOME}" -name "classes.jar")
        if [ "x${TOOLS_JAR}" =  "x" ]; then
             warn "Could not locate tools.jar or classes.jar. Please set manually to avail all command features."
        fi
    fi

}

init() {
    # Determine if there is special OS handling we must perform
    detectOS

    # Unlimit the number of file descriptors if possible
    unlimitFD

    # Locate the Java VM to execute
    locateJava "$1"
}


install() {
        SVC_NAME=nifi
        if [ "x$2" != "x" ] ; then
                SVC_NAME=$2
        fi

        SVC_FILE="/etc/init.d/${SVC_NAME}"
        cp "$0" "${SVC_FILE}"
        sed -i s:NIFI_HOME=.*:NIFI_HOME="${NIFI_HOME}": "${SVC_FILE}"
        sed -i s:PROGNAME=.*:PROGNAME="${SCRIPT_NAME}": "${SVC_FILE}"
        rm -f "/etc/rc2.d/S65${SVC_NAME}"
        ln -s "/etc/init.d/${SVC_NAME}" "/etc/rc2.d/S65${SVC_NAME}"
        rm -f "/etc/rc2.d/K65${SVC_NAME}"
        ln -s "/etc/init.d/${SVC_NAME}" "/etc/rc2.d/K65${SVC_NAME}"
        echo "Service ${SVC_NAME} installed"
}


run() {
    BOOTSTRAP_CONF_DIR="${NIFI_HOME}/conf"
    BOOTSTRAP_CONF="${BOOTSTRAP_CONF_DIR}/bootstrap.conf";
    BOOTSTRAP_LIBS="${NIFI_HOME}/lib/bootstrap/*"

    run_as=$(grep run.as "${BOOTSTRAP_CONF}" | cut -d'=' -f2)
    # If the run as user is the same as that starting the process, ignore this configuration
    if [ "$run_as" = "$(whoami)" ]; then
        unset run_as
    fi

    sudo_cmd_prefix=""
    if $cygwin; then
        if [ -n "${run_as}" ]; then
            echo "The run.as option is not supported in a Cygwin environment. Exiting."
            exit 1
        fi;

        NIFI_HOME=$(cygpath --path --windows "${NIFI_HOME}")
        BOOTSTRAP_CONF=$(cygpath --path --windows "${BOOTSTRAP_CONF}")
        BOOTSTRAP_CONF_DIR=$(cygpath --path --windows "${BOOTSTRAP_CONF_DIR}")
        BOOTSTRAP_LIBS=$(cygpath --path --windows "${BOOTSTRAP_LIBS}")
        BOOTSTRAP_CLASSPATH="${BOOTSTRAP_CONF_DIR};${BOOTSTRAP_LIBS}"
        if [ -n "${TOOLS_JAR}" ]; then
            TOOLS_JAR=$(cygpath --path --windows "${TOOLS_JAR}")
            BOOTSTRAP_CLASSPATH="${TOOLS_JAR};${BOOTSTRAP_CLASSPATH}"
        fi
    else
        if [ -n "${run_as}" ]; then
            if id -u "${run_as}" >/dev/null 2>&1; then
                sudo_cmd_prefix="sudo -u ${run_as}"
            else
                echo "The specified run.as user ${run_as} does not exist. Exiting."
                exit 1
            fi
        fi;
        BOOTSTRAP_CLASSPATH="${BOOTSTRAP_CONF_DIR}:${BOOTSTRAP_LIBS}"
        if [ -n "${TOOLS_JAR}" ]; then
            BOOTSTRAP_CLASSPATH="${TOOLS_JAR}:${BOOTSTRAP_CLASSPATH}"
        fi
    fi

    echo
    echo "Java home: $JAVA_HOME"
    echo "NiFi home: ${NIFI_HOME}"
    echo
    echo "Bootstrap Config File: ${BOOTSTRAP_CONF}"
    echo

    # run 'start' in the background because the process will continue to run, monitoring NiFi.
    # all other commands will terminate quickly so want to just wait for them
    if [ "$1" = "start" ]; then
<<<<<<< HEAD
        (cd "${NIFI_HOME}" && ${sudo_cmd_prefix} "$JAVA" -cp "${NIFI_HOME}"/conf/:"${NIFI_HOME}"/lib/bootstrap/* -Xms12m -Xmx24m -Dorg.apache.nifi.bootstrap.config.file="${BOOTSTRAP_CONF}" org.apache.nifi.bootstrap.RunNiFi $@ &)
    else
        (cd "${NIFI_HOME}" && ${sudo_cmd_prefix} "$JAVA" -cp "${NIFI_HOME}"/conf/:"${NIFI_HOME}"/lib/bootstrap/* -Xms12m -Xmx24m -Dorg.apache.nifi.bootstrap.config.file="${BOOTSTRAP_CONF}" org.apache.nifi.bootstrap.RunNiFi $@)
=======
        (cd "${NIFI_HOME}" && ${sudo_cmd_prefix} "${JAVA}" -cp "${BOOTSTRAP_CLASSPATH}" -Xms12m -Xmx24m -Dorg.apache.nifi.bootstrap.config.file="${BOOTSTRAP_CONF}" org.apache.nifi.bootstrap.RunNiFi $@ &)
    else
        (cd "${NIFI_HOME}" && ${sudo_cmd_prefix} "${JAVA}" -cp "${BOOTSTRAP_CLASSPATH}" -Xms12m -Xmx24m -Dorg.apache.nifi.bootstrap.config.file="${BOOTSTRAP_CONF}" org.apache.nifi.bootstrap.RunNiFi $@)
>>>>>>> d51b24e1
    fi

    # Wait just a bit (3 secs) to wait for the logging to finish and then echo a new-line.
    # We do this to avoid having logs spewed on the console after running the command and then not giving
    # control back to the user
    sleep 3
    echo
}

main() {
    init "$1"
    run "$@"
}


case "$1" in
    install)
        install "$@"
        ;;
    start|stop|run|status|dump|env)
        main "$@"
        ;;
    restart)
        init
    run "stop"
    run "start"
    ;;
    *)
        echo "Usage nifi {start|stop|run|restart|status|dump|install}"
        ;;
esac<|MERGE_RESOLUTION|>--- conflicted
+++ resolved
@@ -96,24 +96,24 @@
 locateJava() {
     # Setup the Java Virtual Machine
     if $cygwin ; then
-        [ -n "$JAVA" ] && JAVA=$(cygpath --unix "$JAVA")
-        [ -n "$JAVA_HOME" ] && JAVA_HOME=$(cygpath --unix "$JAVA_HOME")
-    fi
-
-    if [ "x$JAVA" = "x" ] && [ -r /etc/gentoo-release ] ; then
+        [ -n "${JAVA}" ] && JAVA=$(cygpath --unix "${JAVA}")
+        [ -n "${JAVA_HOME}" ] && JAVA_HOME=$(cygpath --unix "${JAVA_HOME}")
+    fi
+
+    if [ "x${JAVA}" = "x" ] && [ -r /etc/gentoo-release ] ; then
         JAVA_HOME=$(java-config --jre-home)
     fi
-    if [ "x$JAVA" = "x" ]; then
-        if [ "x$JAVA_HOME" != "x" ]; then
-            if [ ! -d "$JAVA_HOME" ]; then
-                die "JAVA_HOME is not valid: $JAVA_HOME"
-            fi
-            JAVA="$JAVA_HOME/bin/java"
+    if [ "x${JAVA}" = "x" ]; then
+        if [ "x${JAVA_HOME}" != "x" ]; then
+            if [ ! -d "${JAVA_HOME}" ]; then
+                die "JAVA_HOME is not valid: ${JAVA_HOME}"
+            fi
+            JAVA="${JAVA_HOME}/bin/java"
         else
             warn "JAVA_HOME not set; results may vary"
             JAVA=$(type java)
-            JAVA=$(expr "$JAVA" : '.* \(/.*\)$')
-            if [ "x$JAVA" = "x" ]; then
+            JAVA=$(expr "${JAVA}" : '.* \(/.*\)$')
+            if [ "x${JAVA}" = "x" ]; then
                 die "java command not found"
             fi
         fi
@@ -202,7 +202,7 @@
     fi
 
     echo
-    echo "Java home: $JAVA_HOME"
+    echo "Java home: ${JAVA_HOME}"
     echo "NiFi home: ${NIFI_HOME}"
     echo
     echo "Bootstrap Config File: ${BOOTSTRAP_CONF}"
@@ -211,15 +211,9 @@
     # run 'start' in the background because the process will continue to run, monitoring NiFi.
     # all other commands will terminate quickly so want to just wait for them
     if [ "$1" = "start" ]; then
-<<<<<<< HEAD
-        (cd "${NIFI_HOME}" && ${sudo_cmd_prefix} "$JAVA" -cp "${NIFI_HOME}"/conf/:"${NIFI_HOME}"/lib/bootstrap/* -Xms12m -Xmx24m -Dorg.apache.nifi.bootstrap.config.file="${BOOTSTRAP_CONF}" org.apache.nifi.bootstrap.RunNiFi $@ &)
-    else
-        (cd "${NIFI_HOME}" && ${sudo_cmd_prefix} "$JAVA" -cp "${NIFI_HOME}"/conf/:"${NIFI_HOME}"/lib/bootstrap/* -Xms12m -Xmx24m -Dorg.apache.nifi.bootstrap.config.file="${BOOTSTRAP_CONF}" org.apache.nifi.bootstrap.RunNiFi $@)
-=======
         (cd "${NIFI_HOME}" && ${sudo_cmd_prefix} "${JAVA}" -cp "${BOOTSTRAP_CLASSPATH}" -Xms12m -Xmx24m -Dorg.apache.nifi.bootstrap.config.file="${BOOTSTRAP_CONF}" org.apache.nifi.bootstrap.RunNiFi $@ &)
     else
         (cd "${NIFI_HOME}" && ${sudo_cmd_prefix} "${JAVA}" -cp "${BOOTSTRAP_CLASSPATH}" -Xms12m -Xmx24m -Dorg.apache.nifi.bootstrap.config.file="${BOOTSTRAP_CONF}" org.apache.nifi.bootstrap.RunNiFi $@)
->>>>>>> d51b24e1
     fi
 
     # Wait just a bit (3 secs) to wait for the logging to finish and then echo a new-line.
