/*
 * Licensed to the Apache Software Foundation (ASF) under one or more
 * contributor license agreements.  See the NOTICE file distributed with
 * this work for additional information regarding copyright ownership.
 * The ASF licenses this file to You under the Apache License, Version 2.0
 * (the "License"); you may not use this file except in compliance with
 * the License.  You may obtain a copy of the License at
 *
 *     http://www.apache.org/licenses/LICENSE-2.0
 *
 * Unless required by applicable law or agreed to in writing, software
 * distributed under the License is distributed on an "AS IS" BASIS,
 * WITHOUT WARRANTIES OR CONDITIONS OF ANY KIND, either express or implied.
 * See the License for the specific language governing permissions and
 * limitations under the License.
 */
package org.apache.nifi.hbase;

import org.apache.commons.lang3.StringUtils;
import org.apache.hadoop.conf.Configuration;
import org.apache.hadoop.fs.Path;
import org.apache.hadoop.hbase.Cell;
import org.apache.hadoop.hbase.HBaseConfiguration;
import org.apache.hadoop.hbase.TableName;
import org.apache.hadoop.hbase.client.Admin;
import org.apache.hadoop.hbase.client.Connection;
import org.apache.hadoop.hbase.client.ConnectionFactory;
import org.apache.hadoop.hbase.client.Put;
import org.apache.hadoop.hbase.client.Result;
import org.apache.hadoop.hbase.client.ResultScanner;
import org.apache.hadoop.hbase.client.Scan;
import org.apache.hadoop.hbase.client.Table;
import org.apache.hadoop.hbase.filter.Filter;
import org.apache.hadoop.hbase.filter.ParseFilter;
import org.apache.hadoop.hbase.util.Bytes;
import org.apache.hadoop.security.UserGroupInformation;
import org.apache.nifi.annotation.behavior.DynamicProperty;
import org.apache.nifi.annotation.documentation.CapabilityDescription;
import org.apache.nifi.annotation.documentation.Tags;
import org.apache.nifi.annotation.lifecycle.OnDisabled;
import org.apache.nifi.annotation.lifecycle.OnEnabled;
import org.apache.nifi.components.PropertyDescriptor;
import org.apache.nifi.components.ValidationContext;
import org.apache.nifi.components.ValidationResult;
import org.apache.nifi.controller.AbstractControllerService;
import org.apache.nifi.controller.ConfigurationContext;
import org.apache.nifi.controller.ControllerServiceInitializationContext;
import org.apache.nifi.hadoop.KerberosProperties;
import org.apache.nifi.hadoop.KerberosTicketRenewer;
import org.apache.nifi.hadoop.SecurityUtil;
import org.apache.nifi.hbase.put.PutColumn;
import org.apache.nifi.hbase.put.PutFlowFile;
import org.apache.nifi.hbase.scan.Column;
import org.apache.nifi.hbase.scan.ResultCell;
import org.apache.nifi.hbase.scan.ResultHandler;
import org.apache.nifi.processor.util.StandardValidators;
import org.apache.nifi.reporting.InitializationException;
import org.apache.nifi.util.NiFiProperties;

import java.io.IOException;
import java.nio.charset.StandardCharsets;
import java.security.PrivilegedExceptionAction;
import java.util.ArrayList;
import java.util.Collection;
import java.util.Collections;
import java.util.HashMap;
import java.util.List;
import java.util.Map;
import java.util.concurrent.atomic.AtomicReference;

@Tags({ "hbase", "client"})
@CapabilityDescription("Implementation of HBaseClientService for HBase 1.1.2. This service can be configured by providing " +
        "a comma-separated list of configuration files, or by specifying values for the other properties. If configuration files " +
        "are provided, they will be loaded first, and the values of the additional properties will override the values from " +
        "the configuration files. In addition, any user defined properties on the processor will also be passed to the HBase " +
        "configuration.")
@DynamicProperty(name="The name of an HBase configuration property.", value="The value of the given HBase configuration property.",
        description="These properties will be set on the HBase configuration after loading any provided configuration files.")
public class HBase_1_1_2_ClientService extends AbstractControllerService implements HBaseClientService {

    static final String HBASE_CONF_ZK_QUORUM = "hbase.zookeeper.quorum";
    static final String HBASE_CONF_ZK_PORT = "hbase.zookeeper.property.clientPort";
    static final String HBASE_CONF_ZNODE_PARENT = "zookeeper.znode.parent";
    static final String HBASE_CONF_CLIENT_RETRIES = "hbase.client.retries.number";

    static final long TICKET_RENEWAL_PERIOD = 60000;

    private volatile Connection connection;
    private volatile UserGroupInformation ugi;
    private volatile KerberosTicketRenewer renewer;

    private List<PropertyDescriptor> properties;
    private KerberosProperties kerberosProperties;

    // Holder of cached Configuration information so validation does not reload the same config over and over
    private final AtomicReference<ValidationResources> validationResourceHolder = new AtomicReference<>();

    @Override
    protected void init(ControllerServiceInitializationContext config) throws InitializationException {
        this.kerberosProperties = getKerberosProperties();

        List<PropertyDescriptor> props = new ArrayList<>();
        props.add(HADOOP_CONF_FILES);
        props.add(kerberosProperties.getKerberosPrincipal());
        props.add(kerberosProperties.getKerberosKeytab());
        props.add(ZOOKEEPER_QUORUM);
        props.add(ZOOKEEPER_CLIENT_PORT);
        props.add(ZOOKEEPER_ZNODE_PARENT);
        props.add(HBASE_CLIENT_RETRIES);
        this.properties = Collections.unmodifiableList(props);
    }

    protected KerberosProperties getKerberosProperties() {
        return KerberosProperties.create(NiFiProperties.getInstance());
    }

    @Override
    protected List<PropertyDescriptor> getSupportedPropertyDescriptors() {
        return properties;
    }

    @Override
    protected PropertyDescriptor getSupportedDynamicPropertyDescriptor(String propertyDescriptorName) {
        return new PropertyDescriptor.Builder()
                .description("Specifies the value for '" + propertyDescriptorName + "' in the HBase configuration.")
                .name(propertyDescriptorName)
                .addValidator(StandardValidators.NON_EMPTY_VALIDATOR)
                .dynamic(true)
                .build();
    }

    @Override
    protected Collection<ValidationResult> customValidate(ValidationContext validationContext) {
        boolean confFileProvided = validationContext.getProperty(HADOOP_CONF_FILES).isSet();
        boolean zkQuorumProvided = validationContext.getProperty(ZOOKEEPER_QUORUM).isSet();
        boolean zkPortProvided = validationContext.getProperty(ZOOKEEPER_CLIENT_PORT).isSet();
        boolean znodeParentProvided = validationContext.getProperty(ZOOKEEPER_ZNODE_PARENT).isSet();
        boolean retriesProvided = validationContext.getProperty(HBASE_CLIENT_RETRIES).isSet();

        final List<ValidationResult> problems = new ArrayList<>();

        if (!confFileProvided && (!zkQuorumProvided || !zkPortProvided || !znodeParentProvided || !retriesProvided)) {
            problems.add(new ValidationResult.Builder()
                    .valid(false)
                    .subject(this.getClass().getSimpleName())
                    .explanation("ZooKeeper Quorum, ZooKeeper Client Port, ZooKeeper ZNode Parent, and HBase Client Retries are required " +
                            "when Hadoop Configuration Files are not provided.")
                    .build());
        }

        if (confFileProvided) {
            final String configFiles = validationContext.getProperty(HADOOP_CONF_FILES).getValue();
            ValidationResources resources = validationResourceHolder.get();

            // if no resources in the holder, or if the holder has different resources loaded,
            // then load the Configuration and set the new resources in the holder
            if (resources == null || !configFiles.equals(resources.getConfigResources())) {
                getLogger().debug("Reloading validation resources");
                resources = new ValidationResources(configFiles, getConfigurationFromFiles(configFiles));
                validationResourceHolder.set(resources);
            }

            final Configuration hbaseConfig = resources.getConfiguration();
            final String principal = validationContext.getProperty(kerberosProperties.getKerberosPrincipal()).getValue();
            final String keytab = validationContext.getProperty(kerberosProperties.getKerberosKeytab()).getValue();

            problems.addAll(KerberosProperties.validatePrincipalAndKeytab(
                    this.getClass().getSimpleName(), hbaseConfig, principal, keytab, getLogger()));
        }

        return problems;
    }

    @OnEnabled
    public void onEnabled(final ConfigurationContext context) throws InitializationException, IOException, InterruptedException {
        this.connection = createConnection(context);

        // connection check
        if (this.connection != null) {
            final Admin admin = this.connection.getAdmin();
            if (admin != null) {
                admin.listTableNames();
            }

            // if we got here then we have a successful connection, so if we have a ugi then start a renewer
            if (ugi != null) {
                final String id = getClass().getSimpleName();
                renewer = SecurityUtil.startTicketRenewalThread(id, ugi, TICKET_RENEWAL_PERIOD, getLogger());
            }
        }
    }

    protected Connection createConnection(final ConfigurationContext context) throws IOException, InterruptedException {
        final String configFiles = context.getProperty(HADOOP_CONF_FILES).getValue();
        final Configuration hbaseConfig = getConfigurationFromFiles(configFiles);

        // override with any properties that are provided
        if (context.getProperty(ZOOKEEPER_QUORUM).isSet()) {
            hbaseConfig.set(HBASE_CONF_ZK_QUORUM, context.getProperty(ZOOKEEPER_QUORUM).getValue());
        }
        if (context.getProperty(ZOOKEEPER_CLIENT_PORT).isSet()) {
            hbaseConfig.set(HBASE_CONF_ZK_PORT, context.getProperty(ZOOKEEPER_CLIENT_PORT).getValue());
        }
        if (context.getProperty(ZOOKEEPER_ZNODE_PARENT).isSet()) {
            hbaseConfig.set(HBASE_CONF_ZNODE_PARENT, context.getProperty(ZOOKEEPER_ZNODE_PARENT).getValue());
        }
        if (context.getProperty(HBASE_CLIENT_RETRIES).isSet()) {
            hbaseConfig.set(HBASE_CONF_CLIENT_RETRIES, context.getProperty(HBASE_CLIENT_RETRIES).getValue());
        }

        // add any dynamic properties to the HBase configuration
        for (final Map.Entry<PropertyDescriptor, String> entry : context.getProperties().entrySet()) {
            final PropertyDescriptor descriptor = entry.getKey();
            if (descriptor.isDynamic()) {
                hbaseConfig.set(descriptor.getName(), entry.getValue());
            }
        }

        if (SecurityUtil.isSecurityEnabled(hbaseConfig)) {
            final String principal = context.getProperty(kerberosProperties.getKerberosPrincipal()).getValue();
            final String keyTab = context.getProperty(kerberosProperties.getKerberosKeytab()).getValue();

            getLogger().info("HBase Security Enabled, logging in as principal {} with keytab {}", new Object[] {principal, keyTab});
            ugi = SecurityUtil.loginKerberos(hbaseConfig, principal, keyTab);
            getLogger().info("Successfully logged in as principal {} with keytab {}", new Object[] {principal, keyTab});

            return ugi.doAs(new PrivilegedExceptionAction<Connection>() {
                @Override
                public Connection run() throws Exception {
                    return ConnectionFactory.createConnection(hbaseConfig);
                }
            });

        } else {
            getLogger().info("Simple Authentication");
            return ConnectionFactory.createConnection(hbaseConfig);
        }

    }

    protected Configuration getConfigurationFromFiles(final String configFiles) {
        final Configuration hbaseConfig = HBaseConfiguration.create();
        if (StringUtils.isNotBlank(configFiles)) {
            for (final String configFile : configFiles.split(",")) {
                hbaseConfig.addResource(new Path(configFile.trim()));
            }
        }
        return hbaseConfig;
    }

    @OnDisabled
    public void shutdown() {
        if (renewer != null) {
            renewer.stop();
        }

        if (connection != null) {
            try {
                connection.close();
            } catch (final IOException ioe) {
                getLogger().warn("Failed to close connection to HBase due to {}", new Object[]{ioe});
            }
        }
    }

    @Override
    public void put(final String tableName, final Collection<PutFlowFile> puts) throws IOException {
        try (final Table table = connection.getTable(TableName.valueOf(tableName))) {
            // Create one Put per row....
            final Map<String, Put> rowPuts = new HashMap<>();
            for (final PutFlowFile putFlowFile : puts) {
                Put put = rowPuts.get(putFlowFile.getRow());
                if (put == null) {
                    put = new Put(putFlowFile.getRow().getBytes(StandardCharsets.UTF_8));
                    rowPuts.put(putFlowFile.getRow(), put);
                }

                for (final PutColumn column : putFlowFile.getColumns()) {
                    put.addColumn(
                            column.getColumnFamily().getBytes(StandardCharsets.UTF_8),
                            column.getColumnQualifier().getBytes(StandardCharsets.UTF_8),
                            column.getBuffer());
                }
            }

            table.put(new ArrayList<>(rowPuts.values()));
        }
    }

    @Override
    public void put(final String tableName, final String rowId, final Collection<PutColumn> columns) throws IOException {
        try (final Table table = connection.getTable(TableName.valueOf(tableName))) {
            Put put = new Put(rowId.getBytes(StandardCharsets.UTF_8));
            for (final PutColumn column : columns) {
                put.addColumn(
                        column.getColumnFamily().getBytes(StandardCharsets.UTF_8),
                        column.getColumnQualifier().getBytes(StandardCharsets.UTF_8),
                        column.getBuffer());
            }
            table.put(put);
        }
    }

    @Override
    public void scan(final String tableName, final Collection<Column> columns, final String filterExpression, final long minTime, final ResultHandler handler)
            throws IOException {

        Filter filter = null;
        if (!StringUtils.isBlank(filterExpression)) {
            ParseFilter parseFilter = new ParseFilter();
            filter = parseFilter.parseFilterString(filterExpression);
        }

        try (final Table table = connection.getTable(TableName.valueOf(tableName));
             final ResultScanner scanner = getResults(table, columns, filter, minTime)) {

            for (final Result result : scanner) {
                final byte[] rowKey = result.getRow();
                final Cell[] cells = result.rawCells();

                if (cells == null) {
                    continue;
                }

                // convert HBase cells to NiFi cells
                final ResultCell[] resultCells = new ResultCell[cells.length];

                for (int i=0; i < cells.length; i++) {
                    final Cell cell = cells[i];

                    final ResultCell resultCell = new ResultCell();
                    resultCell.setRowArray(cell.getRowArray());
                    resultCell.setRowOffset(cell.getRowOffset());
                    resultCell.setRowLength(cell.getRowLength());

                    resultCell.setFamilyArray(cell.getFamilyArray());
                    resultCell.setFamilyOffset(cell.getFamilyOffset());
                    resultCell.setFamilyLength(cell.getFamilyLength());

                    resultCell.setQualifierArray(cell.getQualifierArray());
                    resultCell.setQualifierOffset(cell.getQualifierOffset());
                    resultCell.setQualifierLength(cell.getQualifierLength());

                    resultCell.setTimestamp(cell.getTimestamp());
                    resultCell.setTypeByte(cell.getTypeByte());
                    resultCell.setSequenceId(cell.getSequenceId());

                    resultCell.setValueArray(cell.getValueArray());
                    resultCell.setValueOffset(cell.getValueOffset());
                    resultCell.setValueLength(cell.getValueLength());

                    resultCell.setTagsArray(cell.getTagsArray());
                    resultCell.setTagsOffset(cell.getTagsOffset());
                    resultCell.setTagsLength(cell.getTagsLength());

                    resultCells[i] = resultCell;
                }

                // delegate to the handler
                handler.handle(rowKey, resultCells);
            }
        }
    }

    // protected and extracted into separate method for testing
    protected ResultScanner getResults(final Table table, final Collection<Column> columns, final Filter filter, final long minTime) throws IOException {
        // Create a new scan. We will set the min timerange as the latest timestamp that
        // we have seen so far. The minimum timestamp is inclusive, so we will get duplicates.
        // We will record any cells that have the latest timestamp, so that when we scan again,
        // we know to throw away those duplicates.
        final Scan scan = new Scan();
        scan.setTimeRange(minTime, Long.MAX_VALUE);

        if (filter != null) {
            scan.setFilter(filter);
        }

        if (columns != null) {
            for (Column col : columns) {
                if (col.getQualifier() == null) {
                    scan.addFamily(col.getFamily());
                } else {
                    scan.addColumn(col.getFamily(), col.getQualifier());
                }
            }
        }

        return table.getScanner(scan);
    }

    static protected class ValidationResources {
        private final String configResources;
        private final Configuration configuration;

        public ValidationResources(String configResources, Configuration configuration) {
            this.configResources = configResources;
            this.configuration = configuration;
        }

        public String getConfigResources() {
            return configResources;
        }

        public Configuration getConfiguration() {
            return configuration;
        }
    }

<<<<<<< HEAD
=======
    @Override
    public byte[] toBytes(boolean b) {
        return Bytes.toBytes(b);
    }

    @Override
    public byte[] toBytes(long l) {
        return Bytes.toBytes(l);
    }

    @Override
    public byte[] toBytes(double d) {
        return Bytes.toBytes(d);
    }

    @Override
    public byte[] toBytes(String s) {
        return Bytes.toBytes(s);
    }

>>>>>>> c9d94853
}<|MERGE_RESOLUTION|>--- conflicted
+++ resolved
@@ -406,8 +406,6 @@
         }
     }
 
-<<<<<<< HEAD
-=======
     @Override
     public byte[] toBytes(boolean b) {
         return Bytes.toBytes(b);
@@ -428,5 +426,4 @@
         return Bytes.toBytes(s);
     }
 
->>>>>>> c9d94853
 }