<?xml version="1.0" encoding="UTF-8"?>
<!--
  Licensed to the Apache Software Foundation (ASF) under one or more
  contributor license agreements. See the NOTICE file distributed with
  this work for additional information regarding copyright ownership.
  The ASF licenses this file to You under the Apache License, Version 2.0
  (the "License"); you may not use this file except in compliance with
  the License. You may obtain a copy of the License at
  http://www.apache.org/licenses/LICENSE-2.0
  Unless required by applicable law or agreed to in writing, software
  distributed under the License is distributed on an "AS IS" BASIS,
  WITHOUT WARRANTIES OR CONDITIONS OF ANY KIND, either express or implied.
  See the License for the specific language governing permissions and
  limitations under the License.
-->
<project xmlns="http://maven.apache.org/POM/4.0.0" xmlns:xsi="http://www.w3.org/2001/XMLSchema-instance" xsi:schemaLocation="http://maven.apache.org/POM/4.0.0 http://maven.apache.org/xsd/maven-4.0.0.xsd">
    <modelVersion>4.0.0</modelVersion>

    <parent>
        <groupId>org.apache.nifi</groupId>
        <artifactId>nifi-language-translation-bundle</artifactId>
<<<<<<< HEAD
        <version>0.5.1</version>
=======
        <version>0.6.1</version>
>>>>>>> d51b24e1
    </parent>

    <artifactId>nifi-language-translation-nar</artifactId>
    <packaging>nar</packaging>
    <properties>
        <maven.javadoc.skip>true</maven.javadoc.skip>
        <source.skip>true</source.skip>
    </properties>

    <dependencies>
        <dependency>
            <groupId>org.apache.nifi</groupId>
            <artifactId>nifi-yandex-processors</artifactId>
<<<<<<< HEAD
            <version>0.5.1</version>
=======
            <version>0.6.1</version>
>>>>>>> d51b24e1
        </dependency>
    </dependencies>

</project><|MERGE_RESOLUTION|>--- conflicted
+++ resolved
@@ -19,11 +19,7 @@
     <parent>
         <groupId>org.apache.nifi</groupId>
         <artifactId>nifi-language-translation-bundle</artifactId>
-<<<<<<< HEAD
-        <version>0.5.1</version>
-=======
         <version>0.6.1</version>
->>>>>>> d51b24e1
     </parent>
 
     <artifactId>nifi-language-translation-nar</artifactId>
@@ -37,11 +33,7 @@
         <dependency>
             <groupId>org.apache.nifi</groupId>
             <artifactId>nifi-yandex-processors</artifactId>
-<<<<<<< HEAD
-            <version>0.5.1</version>
-=======
             <version>0.6.1</version>
->>>>>>> d51b24e1
         </dependency>
     </dependencies>
 
