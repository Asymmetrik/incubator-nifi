<?xml version="1.0" encoding="UTF-8"?>
<!--
  Licensed to the Apache Software Foundation (ASF) under one or more
  contributor license agreements. See the NOTICE file distributed with
  this work for additional information regarding copyright ownership.
  The ASF licenses this file to You under the Apache License, Version 2.0
  (the "License"); you may not use this file except in compliance with
  the License. You may obtain a copy of the License at
  http://www.apache.org/licenses/LICENSE-2.0
  Unless required by applicable law or agreed to in writing, software
  distributed under the License is distributed on an "AS IS" BASIS,
  WITHOUT WARRANTIES OR CONDITIONS OF ANY KIND, either express or implied.
  See the License for the specific language governing permissions and
  limitations under the License.
-->
<project xmlns="http://maven.apache.org/POM/4.0.0" xmlns:xsi="http://www.w3.org/2001/XMLSchema-instance" xsi:schemaLocation="http://maven.apache.org/POM/4.0.0 http://maven.apache.org/xsd/maven-4.0.0.xsd">
    <modelVersion>4.0.0</modelVersion>

    <parent>
        <groupId>org.apache.nifi</groupId>
        <artifactId>nifi-hl7-bundle</artifactId>
<<<<<<< HEAD
        <version>0.5.1</version>
=======
        <version>0.6.1</version>
>>>>>>> d51b24e1
    </parent>

    <artifactId>nifi-hl7-processors</artifactId>
    <packaging>jar</packaging>

    <build>
        <plugins>
            <plugin>
                <groupId>org.apache.rat</groupId>
                <artifactId>apache-rat-plugin</artifactId>
                <configuration>
                    <excludes combine.children="append">
                        <exclude>src/test/resources/hypoglycemia.hl7</exclude>
                    </excludes>
                </configuration>
            </plugin>
        </plugins>
    </build>

    <dependencies>
        <dependency>
            <groupId>org.apache.nifi</groupId>
            <artifactId>nifi-api</artifactId>
        </dependency>
        <dependency>
            <groupId>org.apache.nifi</groupId>
            <artifactId>nifi-processor-utils</artifactId>
        </dependency>
        
        <dependency>
            <groupId>org.apache.nifi</groupId>
            <artifactId>nifi-hl7-query-language</artifactId>
<<<<<<< HEAD
            <version>0.5.1</version>
=======
            <version>0.6.1</version>
>>>>>>> d51b24e1
        </dependency>
        
        <dependency>
            <groupId>ca.uhn.hapi</groupId>
            <artifactId>hapi-base</artifactId>
            <version>2.2</version>
        </dependency>       
        <dependency>
            <groupId>ca.uhn.hapi</groupId>
            <artifactId>hapi-structures-v21</artifactId>
            <version>2.2</version>
        </dependency>
        <dependency>
            <groupId>ca.uhn.hapi</groupId>
            <artifactId>hapi-structures-v22</artifactId>
            <version>2.2</version>
        </dependency>
        <dependency>
            <groupId>ca.uhn.hapi</groupId>
            <artifactId>hapi-structures-v23</artifactId>
            <version>2.2</version>
        </dependency>
        <dependency>
            <groupId>ca.uhn.hapi</groupId>
            <artifactId>hapi-structures-v231</artifactId>
            <version>2.2</version>
        </dependency>
        <dependency>
            <groupId>ca.uhn.hapi</groupId>
            <artifactId>hapi-structures-v24</artifactId>
            <version>2.2</version>
        </dependency>
        <dependency>
            <groupId>ca.uhn.hapi</groupId>
            <artifactId>hapi-structures-v25</artifactId>
            <version>2.2</version>
        </dependency>
        <dependency>
            <groupId>ca.uhn.hapi</groupId>
            <artifactId>hapi-structures-v251</artifactId>
            <version>2.2</version>
        </dependency>
        <dependency>
            <groupId>ca.uhn.hapi</groupId>
            <artifactId>hapi-structures-v26</artifactId>
            <version>2.2</version>
        </dependency>
        
        <dependency>
            <groupId>org.apache.nifi</groupId>
            <artifactId>nifi-mock</artifactId>
            <scope>test</scope>
        </dependency>
        <dependency>
            <groupId>org.slf4j</groupId>
            <artifactId>slf4j-simple</artifactId>
            <scope>test</scope>
        </dependency>
        <dependency>
            <groupId>junit</groupId>
            <artifactId>junit</artifactId>
            <scope>test</scope>
        </dependency>
    </dependencies>
</project><|MERGE_RESOLUTION|>--- conflicted
+++ resolved
@@ -19,11 +19,7 @@
     <parent>
         <groupId>org.apache.nifi</groupId>
         <artifactId>nifi-hl7-bundle</artifactId>
-<<<<<<< HEAD
-        <version>0.5.1</version>
-=======
         <version>0.6.1</version>
->>>>>>> d51b24e1
     </parent>
 
     <artifactId>nifi-hl7-processors</artifactId>
@@ -56,11 +52,7 @@
         <dependency>
             <groupId>org.apache.nifi</groupId>
             <artifactId>nifi-hl7-query-language</artifactId>
-<<<<<<< HEAD
-            <version>0.5.1</version>
-=======
             <version>0.6.1</version>
->>>>>>> d51b24e1
         </dependency>
         
         <dependency>
