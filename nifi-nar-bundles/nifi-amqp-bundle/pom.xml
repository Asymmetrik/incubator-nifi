--- conflicted
+++ resolved
@@ -18,17 +18,10 @@
     <parent>
         <groupId>org.apache.nifi</groupId>
         <artifactId>nifi-nar-bundles</artifactId>
-<<<<<<< HEAD
-        <version>0.5.1</version>
-    </parent>
-    <artifactId>nifi-amqp-bundle</artifactId>
-    <version>0.5.1</version>
-=======
         <version>0.6.1</version>
     </parent>
     <artifactId>nifi-amqp-bundle</artifactId>
     <version>0.6.1</version>
->>>>>>> d51b24e1
     <packaging>pom</packaging>
     <description>A bundle of processors that publish to and consume messages from AMQP.</description>
     <modules>
@@ -40,11 +33,7 @@
             <dependency>
                 <groupId>org.apache.nifi</groupId>
                 <artifactId>nifi-amqp-processors</artifactId>
-<<<<<<< HEAD
-                <version>0.5.1</version>
-=======
                 <version>0.6.1</version>
->>>>>>> d51b24e1
             </dependency>
         </dependencies>
     </dependencyManagement>
