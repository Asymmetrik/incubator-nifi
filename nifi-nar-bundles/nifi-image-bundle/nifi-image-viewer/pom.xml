--- conflicted
+++ resolved
@@ -18,11 +18,7 @@
     <parent>
         <groupId>org.apache.nifi</groupId>
         <artifactId>nifi-image-bundle</artifactId>
-<<<<<<< HEAD
-        <version>0.5.1</version>
-=======
         <version>0.6.1</version>
->>>>>>> d51b24e1
     </parent>
     <artifactId>nifi-image-viewer</artifactId>
     <description>NiFi image viewer</description>
