/*
 * Licensed to the Apache Software Foundation (ASF) under one or more
 * contributor license agreements.  See the NOTICE file distributed with
 * this work for additional information regarding copyright ownership.
 * The ASF licenses this file to You under the Apache License, Version 2.0
 * (the "License"); you may not use this file except in compliance with
 * the License.  You may obtain a copy of the License at
 *
 *     http://www.apache.org/licenses/LICENSE-2.0
 *
 * Unless required by applicable law or agreed to in writing, software
 * distributed under the License is distributed on an "AS IS" BASIS,
 * WITHOUT WARRANTIES OR CONDITIONS OF ANY KIND, either express or implied.
 * See the License for the specific language governing permissions and
 * limitations under the License.
 */

package org.apache.nifi.provenance.lucene;

import java.io.Closeable;
import java.io.File;
import java.io.IOException;
import java.util.ArrayList;
import java.util.HashMap;
import java.util.List;
import java.util.Map;
import java.util.concurrent.ExecutorService;
import java.util.concurrent.Executors;
import java.util.concurrent.TimeUnit;

import org.apache.lucene.analysis.Analyzer;
import org.apache.lucene.analysis.standard.StandardAnalyzer;
import org.apache.lucene.index.ConcurrentMergeScheduler;
import org.apache.lucene.index.DirectoryReader;
import org.apache.lucene.index.IndexWriter;
import org.apache.lucene.index.IndexWriterConfig;
import org.apache.lucene.search.IndexSearcher;
import org.apache.lucene.store.Directory;
import org.apache.lucene.store.FSDirectory;
import org.apache.nifi.provenance.RepositoryConfiguration;
import org.apache.nifi.provenance.index.EventIndexSearcher;
import org.apache.nifi.provenance.index.EventIndexWriter;
import org.apache.nifi.provenance.util.NamedThreadFactory;
import org.slf4j.Logger;
import org.slf4j.LoggerFactory;

public class SimpleIndexManager implements IndexManager {
    private static final Logger logger = LoggerFactory.getLogger(SimpleIndexManager.class);

    private final Map<File, IndexWriterCount> writerCounts = new HashMap<>(); // guarded by synchronizing on map itself
    private final ExecutorService searchExecutor;
    private final RepositoryConfiguration repoConfig;

    public SimpleIndexManager(final RepositoryConfiguration repoConfig) {
        this.repoConfig = repoConfig;
        this.searchExecutor = Executors.newFixedThreadPool(repoConfig.getQueryThreadPoolSize(), new NamedThreadFactory("Search Lucene Index"));
    }

    @Override
    public void close() throws IOException {
        logger.debug("Shutting down SimpleIndexManager search executor");

        searchExecutor.shutdown();
        try {
            if (!searchExecutor.awaitTermination(5, TimeUnit.SECONDS)) {
                searchExecutor.shutdownNow();
            }
        } catch (InterruptedException e) {
            Thread.currentThread().interrupt();
            searchExecutor.shutdownNow();
        }
    }

    @Override
    public EventIndexSearcher borrowIndexSearcher(final File indexDir) throws IOException {
        final File absoluteFile = indexDir.getAbsoluteFile();

        final IndexWriterCount writerCount;
        synchronized (writerCounts) {
            writerCount = writerCounts.remove(absoluteFile);

            if (writerCount != null) {
                // Increment writer count and create an Index Searcher based on the writer
                writerCounts.put(absoluteFile, new IndexWriterCount(writerCount.getWriter(), writerCount.getAnalyzer(),
                    writerCount.getDirectory(), writerCount.getCount() + 1, writerCount.isCloseableWhenUnused()));
            }
        }

        final DirectoryReader directoryReader;
        if (writerCount == null) {
            logger.trace("Creating index searcher for {}", indexDir);
            final Directory directory = FSDirectory.open(indexDir);
            directoryReader = DirectoryReader.open(directory);
        } else {
            final EventIndexWriter eventIndexWriter = writerCount.getWriter();
            directoryReader = DirectoryReader.open(eventIndexWriter.getIndexWriter(), false);
        }

        final IndexSearcher searcher = new IndexSearcher(directoryReader, this.searchExecutor);

        logger.trace("Created index searcher {} for {}", searcher, indexDir);
        return new LuceneEventIndexSearcher(searcher, indexDir, null, directoryReader);
    }

    @Override
    public void returnIndexSearcher(final EventIndexSearcher searcher) {
        final File indexDirectory = searcher.getIndexDirectory();
        logger.debug("Closing index searcher {} for {}", searcher, indexDirectory);
        closeQuietly(searcher);
        logger.debug("Closed index searcher {}", searcher);

        final IndexWriterCount count;
        boolean closeWriter = false;
        synchronized (writerCounts) {
            final File absoluteFile = searcher.getIndexDirectory().getAbsoluteFile();
            count = writerCounts.get(absoluteFile);
            if (count == null) {
                logger.debug("Returning EventIndexSearcher for {}; there is no active writer for this searcher so will not decrement writerCounts", absoluteFile);
                return;
            }

            if (count.getCount() <= 1) {
                // we are finished with this writer.
                final boolean close = count.isCloseableWhenUnused();
                logger.debug("Decrementing count for Index Writer for {} to {}{}", indexDirectory, count.getCount() - 1, close ? "; closing writer" : "");

                if (close) {
                    writerCounts.remove(absoluteFile);
                    closeWriter = true;
                } else {
                    writerCounts.put(absoluteFile, new IndexWriterCount(count.getWriter(), count.getAnalyzer(), count.getDirectory(),
                        count.getCount() - 1, count.isCloseableWhenUnused()));
                }
            } else {
                writerCounts.put(absoluteFile, new IndexWriterCount(count.getWriter(), count.getAnalyzer(), count.getDirectory(),
                    count.getCount() - 1, count.isCloseableWhenUnused()));
            }
        }

        if (closeWriter) {
            try {
                close(count);
            } catch (final Exception e) {
                logger.warn("Failed to close Index Writer {} due to {}", count.getWriter(), e.toString(), e);
            }
        }
    }

    @Override
    public boolean removeIndex(final File indexDirectory) {
        final File absoluteFile = indexDirectory.getAbsoluteFile();
        logger.debug("Attempting to remove index {} from SimpleIndexManager", absoluteFile);

        IndexWriterCount writerCount;
        synchronized (writerCounts) {
            writerCount = writerCounts.remove(absoluteFile);
            if (writerCount == null) {
                logger.debug("Allowing removal of index {} because there is no IndexWriterCount for this directory", absoluteFile);
                return true; // return true since directory has no writers
            }

            if (writerCount.getCount() > 0) {
                logger.debug("Not allowing removal of index {} because the active writer count for this directory is {}", absoluteFile, writerCount.getCount());
                writerCounts.put(absoluteFile, writerCount);
                return false;
            }
        }

        try {
            logger.debug("Removing index {} from SimpleIndexManager and closing the writer", absoluteFile);

            close(writerCount);
        } catch (final Exception e) {
            logger.error("Failed to close Index Writer for {} while removing Index from the repository;"
                + "this directory may need to be cleaned up manually.", e);
        }

        return true;
    }


    private IndexWriterCount createWriter(final File indexDirectory) throws IOException {
        final List<Closeable> closeables = new ArrayList<>();
        final Directory directory = FSDirectory.open(indexDirectory);
        closeables.add(directory);

        try {
            final Analyzer analyzer = new StandardAnalyzer();
            closeables.add(analyzer);

            final IndexWriterConfig config = new IndexWriterConfig(LuceneUtil.LUCENE_VERSION, analyzer);

            final ConcurrentMergeScheduler mergeScheduler = new ConcurrentMergeScheduler();
            final int mergeThreads = repoConfig.getConcurrentMergeThreads();
            mergeScheduler.setMaxMergesAndThreads(mergeThreads, mergeThreads);
            config.setMergeScheduler(mergeScheduler);

            final IndexWriter indexWriter = new IndexWriter(directory, config);
            final EventIndexWriter eventIndexWriter = new LuceneEventIndexWriter(indexWriter, indexDirectory);

            final IndexWriterCount writerCount = new IndexWriterCount(eventIndexWriter, analyzer, directory, 1, false);
            logger.debug("Providing new index writer for {}", indexDirectory);
            return writerCount;
        } catch (final IOException ioe) {
            for (final Closeable closeable : closeables) {
                try {
                    closeable.close();
                } catch (final IOException ioe2) {
                    ioe.addSuppressed(ioe2);
                }
            }

            throw ioe;
        }
    }

    @Override
    public EventIndexWriter borrowIndexWriter(final File indexDirectory) throws IOException {
        final File absoluteFile = indexDirectory.getAbsoluteFile();
        logger.trace("Borrowing index writer for {}", indexDirectory);

        IndexWriterCount writerCount = null;
        synchronized (writerCounts) {
            writerCount = writerCounts.get(absoluteFile);

            if (writerCount == null) {
                writerCount = createWriter(indexDirectory);
                writerCounts.put(absoluteFile, writerCount);
            } else {
                logger.trace("Providing existing index writer for {} and incrementing count to {}", indexDirectory, writerCount.getCount() + 1);
                writerCounts.put(absoluteFile, new IndexWriterCount(writerCount.getWriter(),
                    writerCount.getAnalyzer(), writerCount.getDirectory(), writerCount.getCount() + 1, writerCount.isCloseableWhenUnused()));
            }

            if (writerCounts.size() > repoConfig.getStorageDirectories().size() * 2) {
                logger.debug("Index Writer returned; writer count map now has size {}; writerCount = {}; full writerCounts map = {}",
                    writerCounts.size(), writerCount, writerCounts);
            }
        }

        return writerCount.getWriter();
    }

    @Override
    public void returnIndexWriter(final EventIndexWriter writer) {
        returnIndexWriter(writer, true, true);
    }

    @Override
    public void returnIndexWriter(final EventIndexWriter writer, final boolean commit, final boolean isCloseable) {
        final File indexDirectory = writer.getDirectory();
        final File absoluteFile = indexDirectory.getAbsoluteFile();
        logger.trace("Returning Index Writer for {} to IndexManager", indexDirectory);

        boolean unused = false;
        IndexWriterCount count = null;
        boolean close = isCloseable;
        try {
            synchronized (writerCounts) {
                count = writerCounts.get(absoluteFile);
                if (count != null && count.isCloseableWhenUnused()) {
                    close = true;
                }

                if (count == null) {
                    logger.warn("Index Writer {} was returned to IndexManager for {}, but this writer is not known. "
                        + "This could potentially lead to a resource leak", writer, indexDirectory);
                    writer.close();
                } else if (count.getCount() <= 1) {
                    // we are finished with this writer.
                    unused = true;
                    if (close) {
                        logger.debug("Decrementing count for Index Writer for {} to {}; closing writer", indexDirectory, count.getCount() - 1);
                        writerCounts.remove(absoluteFile);
                    } else {
                        logger.trace("Decrementing count for Index Writer for {} to {}", indexDirectory, count.getCount() - 1);

                        // If writer is not closeable, then we need to decrement its count.
                        writerCounts.put(absoluteFile, new IndexWriterCount(count.getWriter(), count.getAnalyzer(), count.getDirectory(),
                            count.getCount() - 1, close));
                    }
                } else {
                    // decrement the count.
                    if (close) {
                        logger.debug("Decrementing count for Index Writer for {} to {} and marking as closeable when no longer in use", indexDirectory, count.getCount() - 1);
                    } else {
                        logger.trace("Decrementing count for Index Writer for {} to {}", indexDirectory, count.getCount() - 1);
                    }

<<<<<<< HEAD
        try {
            if (count == null) {
                logger.warn("Index Writer {} was returned to IndexManager for {}, but this writer is not known. "
                    + "This could potentially lead to a resource leak", writer, indexingDirectory);
                writer.close();
            } else if (count.getCount() <= 1) {
                // we are finished with this writer.
                logger.debug("Decrementing count for Index Writer for {} to {}; Closing writer", indexingDirectory, count.getCount() - 1);
                try {
                    writer.commit();
                } finally {
                    count.close();
                }
            } else {
                // decrement the count.
                logger.debug("Decrementing count for Index Writer for {} to {}", indexingDirectory, count.getCount() - 1);
                writerCounts.put(absoluteFile, new IndexWriterCount(count.getWriter(), count.getAnalyzer(), count.getDirectory(), count.getCount() - 1));
=======
                    writerCounts.put(absoluteFile, new IndexWriterCount(count.getWriter(), count.getAnalyzer(),
                        count.getDirectory(), count.getCount() - 1, close));
                }

                if (writerCounts.size() > repoConfig.getStorageDirectories().size() * 2) {
                    logger.debug("Index Writer returned; writer count map now has size {}; writer = {}, commit = {}, isCloseable = {}, writerCount = {}; full writerCounts Map = {}",
                        writerCounts.size(), writer, commit, isCloseable, count, writerCounts);
                }
>>>>>>> 3a605af8
            }

            // Committing and closing are very expensive, so we want to do those outside of the synchronized block.
            // So we use an 'unused' variable to tell us whether or not we should actually do so.
            if (unused) {
                try {
                    if (commit) {
                        writer.commit();
                    }
                } finally {
                    if (close) {
                        logger.info("Index Writer for {} has been returned to Index Manager and is no longer in use. Closing Index Writer", indexDirectory);
                        close(count);
                    }
                }
            }
        } catch (final Exception e) {
            logger.warn("Failed to close Index Writer {} due to {}", writer, e.toString(), e);
        }
    }

    // This method exists solely for unit testing purposes.
    protected void close(final IndexWriterCount count) throws IOException {
        logger.debug("Closing Index Writer for {}...", count.getWriter().getDirectory());
        count.close();
        logger.debug("Finished closing Index Writer for {}...", count.getWriter().getDirectory());
    }

    protected int getWriterCount() {
        synchronized (writerCounts) {
            return writerCounts.size();
        }
    }

    private static void closeQuietly(final Closeable... closeables) {
        for (final Closeable closeable : closeables) {
            if (closeable == null) {
                continue;
            }

            try {
                closeable.close();
            } catch (final Exception e) {
                logger.warn("Failed to close {} due to {}", closeable, e);
            }
        }
    }


    protected static class IndexWriterCount implements Closeable {
        private final EventIndexWriter writer;
        private final Analyzer analyzer;
        private final Directory directory;
        private final int count;
        private final boolean closeableWhenUnused;

        public IndexWriterCount(final EventIndexWriter writer, final Analyzer analyzer, final Directory directory, final int count, final boolean closeableWhenUnused) {
            this.writer = writer;
            this.analyzer = analyzer;
            this.directory = directory;
            this.count = count;
            this.closeableWhenUnused = closeableWhenUnused;
        }

        public boolean isCloseableWhenUnused() {
            return closeableWhenUnused;
        }

        public Analyzer getAnalyzer() {
            return analyzer;
        }

        public Directory getDirectory() {
            return directory;
        }

        public EventIndexWriter getWriter() {
            return writer;
        }

        public int getCount() {
            return count;
        }

        @Override
        public void close() throws IOException {
            closeQuietly(writer, analyzer, directory);
        }

        @Override
        public String toString() {
            return "IndexWriterCount[count=" + count + ", writer=" + writer + ", closeableWhenUnused=" + closeableWhenUnused + "]";
        }
    }
}<|MERGE_RESOLUTION|>--- conflicted
+++ resolved
@@ -287,25 +287,6 @@
                         logger.trace("Decrementing count for Index Writer for {} to {}", indexDirectory, count.getCount() - 1);
                     }
 
-<<<<<<< HEAD
-        try {
-            if (count == null) {
-                logger.warn("Index Writer {} was returned to IndexManager for {}, but this writer is not known. "
-                    + "This could potentially lead to a resource leak", writer, indexingDirectory);
-                writer.close();
-            } else if (count.getCount() <= 1) {
-                // we are finished with this writer.
-                logger.debug("Decrementing count for Index Writer for {} to {}; Closing writer", indexingDirectory, count.getCount() - 1);
-                try {
-                    writer.commit();
-                } finally {
-                    count.close();
-                }
-            } else {
-                // decrement the count.
-                logger.debug("Decrementing count for Index Writer for {} to {}", indexingDirectory, count.getCount() - 1);
-                writerCounts.put(absoluteFile, new IndexWriterCount(count.getWriter(), count.getAnalyzer(), count.getDirectory(), count.getCount() - 1));
-=======
                     writerCounts.put(absoluteFile, new IndexWriterCount(count.getWriter(), count.getAnalyzer(),
                         count.getDirectory(), count.getCount() - 1, close));
                 }
@@ -314,7 +295,6 @@
                     logger.debug("Index Writer returned; writer count map now has size {}; writer = {}, commit = {}, isCloseable = {}, writerCount = {}; full writerCounts Map = {}",
                         writerCounts.size(), writer, commit, isCloseable, count, writerCounts);
                 }
->>>>>>> 3a605af8
             }
 
             // Committing and closing are very expensive, so we want to do those outside of the synchronized block.
