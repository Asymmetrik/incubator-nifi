--- conflicted
+++ resolved
@@ -228,11 +228,7 @@
 
         try (final ByteArraySchemaRecordWriter writer = createSchemaWriter(schemaModifier, toAdd)) {
             writer.writeHeader(1L);
-<<<<<<< HEAD
-            writer.writeRecord(createEvent(), 3L);
-=======
             writer.writeRecord(createEvent());
->>>>>>> 3a605af8
         }
 
         try (final InputStream in = new FileInputStream(journalFile);
