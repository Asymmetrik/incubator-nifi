--- conflicted
+++ resolved
@@ -18,11 +18,7 @@
     <parent>
         <groupId>org.apache.nifi</groupId>
         <artifactId>nifi</artifactId>
-<<<<<<< HEAD
-        <version>0.5.1</version>
-=======
         <version>0.6.1</version>
->>>>>>> d51b24e1
     </parent>
     <packaging>pom</packaging>
     <artifactId>nifi-docs</artifactId>
